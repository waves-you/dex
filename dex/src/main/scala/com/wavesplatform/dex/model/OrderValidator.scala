package com.wavesplatform.dex.model

import cats.data.EitherT
import cats.implicits._
import com.wavesplatform.account.{Address, PublicKey}
import com.wavesplatform.common.state.ByteStr
import com.wavesplatform.common.utils.EitherExt2
import com.wavesplatform.dex.caches.RateCache
import com.wavesplatform.dex.error
import com.wavesplatform.dex.error._
import com.wavesplatform.dex.grpc.integration.clients.async.WavesBlockchainAsyncClient
import com.wavesplatform.dex.grpc.integration.clients.sync.WavesBlockchainClient.RunScriptResult
import com.wavesplatform.dex.market.OrderBookActor.MarketStatus
import com.wavesplatform.dex.model.Events.OrderExecuted
import com.wavesplatform.dex.model.MatcherModel.Normalization
import com.wavesplatform.dex.model.MatcherModel.Normalization._
import com.wavesplatform.dex.settings.OrderFeeSettings._
import com.wavesplatform.dex.settings.{AssetType, DeviationsSettings, MatcherSettings, OrderRestrictionsSettings}
<<<<<<< HEAD
import com.wavesplatform.features.{BlockchainFeature, BlockchainFeatures}
import com.wavesplatform.lang.ValidationError
=======
import com.wavesplatform.features.BlockchainFeatures
>>>>>>> fbf1ef92
import com.wavesplatform.metrics.TimerExt
import com.wavesplatform.state.diffs.FeeValidation
import com.wavesplatform.transaction.Asset.IssuedAsset
import com.wavesplatform.transaction._
import com.wavesplatform.transaction.assets.exchange.OrderOps._
import com.wavesplatform.transaction.assets.exchange._
import com.wavesplatform.transaction.smart.Verifier
import com.wavesplatform.utils.{ScorexLogging, Time}
import kamon.Kamon

import scala.Either.cond
import scala.annotation.tailrec
import scala.concurrent.{ExecutionContext, Future}
import scala.math.BigDecimal.RoundingMode

object OrderValidator extends ScorexLogging {

  type Result[T]       = Either[MatcherError, T]
  type FutureResult[T] = EitherT[Future, MatcherError, T]
  type AsyncBlockchain = WavesBlockchainAsyncClient[Future]

  private val timer = Kamon.timer("matcher.validation").refine("type" -> "blockchain")

  val MinExpiration: Long  = 60 * 1000L
  val MaxActiveOrders: Int = 200

  val exchangeTransactionCreationFee: Long = FeeValidation.FeeConstants(ExchangeTransaction.typeId) * FeeValidation.FeeUnit

  private[dex] def multiplyAmountByDouble(a: Long, d: Double): Long = (BigDecimal(a) * d).setScale(0, RoundingMode.HALF_UP).toLong
  private[dex] def multiplyPriceByDouble(p: Long, d: Double): Long  = (BigDecimal(p) * d).setScale(0, RoundingMode.HALF_UP).toLong
  private[dex] def multiplyFeeByDouble(f: Long, d: Double): Long    = (BigDecimal(f) * d).setScale(0, RoundingMode.CEILING).toLong

  private def verifySignature(order: Order): FutureResult[Unit] = liftAsync {
    Verifier
      .verifyAsEllipticCurveSignature(order)
      .bimap(
        e => error.OrderInvalidSignature(order.id(), e.toString),
        _ => Unit
      )
  }

  private def verifyOrderByAccountScript(blockchain: AsyncBlockchain, address: Address, order: Order)(
      implicit ec: ExecutionContext): FutureResult[Unit] = {

    lazy val verifyAddressScript: FutureResult[Unit] = {

      lazy val verifyScript: FutureResult[Unit] = {
        if (order.version <= 1) liftErrorAsync[Unit] { error.AccountNotSupportOrderVersion(address, 2, order.version) } else {
          liftFutureAsync { blockchain.runScript(address, order) } subflatMap {
            case RunScriptResult.ScriptError(execError)   => error.AccountScriptReturnedError(address, execError).asLeft
            case RunScriptResult.Denied                   => error.AccountScriptDeniedOrder(address).asLeft
            case RunScriptResult.Allowed                  => success
            case RunScriptResult.UnexpectedResult(x)      => error.AccountScriptUnexpectResult(address, x).asLeft
            case RunScriptResult.Exception(name, message) => error.AccountScriptException(address, name, message).asLeft
          }
        }
      }

      liftFutureAsync { blockchain.isFeatureActivated(BlockchainFeatures.SmartAccountTrading.id) }
        .ifM(verifyScript, liftErrorAsync[Unit] { error.AccountFeatureUnsupported(BlockchainFeatures.SmartAccountTrading) })
    }

    liftFutureAsync { blockchain.hasScript(address) } ifM (verifyAddressScript, verifySignature(order))
  }

  private def verifySmartToken(blockchain: AsyncBlockchain, asset: IssuedAsset, tx: ExchangeTransaction)(
      implicit ec: ExecutionContext): FutureResult[Unit] = {

    lazy val verifySmartAssetScript: FutureResult[Unit] = {

      lazy val verifyScript: FutureResult[Unit] = liftFutureAsync { blockchain.runScript(asset, tx) } subflatMap {
        case RunScriptResult.ScriptError(execError)   => error.AssetScriptReturnedError(asset, execError).asLeft
        case RunScriptResult.Denied                   => error.AssetScriptDeniedOrder(asset).asLeft
        case RunScriptResult.Allowed                  => success
        case RunScriptResult.UnexpectedResult(x)      => error.AssetScriptUnexpectResult(asset, x.toString).asLeft
        case RunScriptResult.Exception(name, message) => error.AssetScriptException(asset, name, message).asLeft
      }

      liftFutureAsync { blockchain.isFeatureActivated(BlockchainFeatures.SmartAssets.id) }
        .ifM(verifyScript, liftErrorAsync[Unit] { error.AssetFeatureUnsupported(BlockchainFeatures.SmartAssets, asset) })
    }

    liftFutureAsync { blockchain.hasScript(asset) } ifM (verifySmartAssetScript, successAsync)
  }

  private def decimals(blockchain: AsyncBlockchain, asset: Asset)(implicit ec: ExecutionContext): FutureResult[Int] = {
    asset.fold { liftValueAsync(8) } { issuedAsset =>
      EitherT {
        blockchain.assetDecimals(issuedAsset).map { _.toRight(error.AssetNotFound(issuedAsset)) }
      }
    }
  }

  private def validateDecimals(blockchain: AsyncBlockchain, o: Order)(implicit ec: ExecutionContext): FutureResult[(Int, Int)] = {

    def checkInsignificantDecimals(insignificantDecimals: Int): FutureResult[Unit] = liftAsync {
      cond(o.price % BigDecimal(10).pow(insignificantDecimals).toLongExact == 0, Unit, error.PriceLastDecimalsMustBeZero(insignificantDecimals))
    }

    for {
      pd <- decimals(blockchain, o.assetPair.priceAsset)
      ad <- decimals(blockchain, o.assetPair.amountAsset)
      _  <- checkInsignificantDecimals { (pd - ad).max(0) }
    } yield ad -> pd
  }

  private def validateAmountAndPrice(order: Order, decimalsPair: (Int, Int), orderRestrictions: Map[AssetPair, OrderRestrictionsSettings])(
      implicit ec: ExecutionContext): FutureResult[Order] = {

    if (!(orderRestrictions contains order.assetPair)) liftValueAsync(order)
    else {

      val (amountAssetDecimals, priceAssetDecimals) = decimalsPair
      val restrictions                              = orderRestrictions(order.assetPair)

      def normalizeAmount(amt: Double): Long = normalizeAmountAndFee(amt, amountAssetDecimals)
      def normalizePrice(prc: Double): Long  = Normalization.normalizePrice(prc, amountAssetDecimals, priceAssetDecimals)

      liftValueAsync(order)
        .ensure(error.OrderInvalidAmount(order, restrictions)) { o =>
          normalizeAmount(restrictions.minAmount) <= o.amount && o.amount <= normalizeAmount(restrictions.maxAmount) &&
          o.amount % normalizeAmount(restrictions.stepAmount).max(1) == 0
        }
        .ensure(error.OrderInvalidPrice(order, restrictions)) { o =>
          normalizePrice(restrictions.minPrice) <= o.price && o.price <= normalizePrice(restrictions.maxPrice) &&
          o.price % normalizePrice(restrictions.stepPrice).max(1) == 0
        }
    }
  }

  private[dex] def checkOrderVersion(version: Byte, blockchain: AsyncBlockchain)(implicit ec: ExecutionContext): FutureResult[Byte] = {

    def checkFeatureSupport(feature: BlockchainFeature): FutureResult[Byte] = {
      liftFutureAsync { blockchain.isFeatureActivated(feature.id) }
        .ifM(liftValueAsync(version), liftErrorAsync { error.OrderVersionUnsupported(version, feature) })
    }

    version match {
      case 1 => liftValueAsync(version)
      case 2 => checkFeatureSupport(BlockchainFeatures.SmartAccountTrading)
      case 3 => checkFeatureSupport(BlockchainFeatures.OrderV3)
      case _ => liftErrorAsync { error.UnsupportedOrderVersion(version) }
    }
  }

<<<<<<< HEAD
  def blockchainAware(blockchain: AsyncBlockchain,
                      transactionCreator: (LimitOrder, LimitOrder, Long) => Future[Either[ValidationError, ExchangeTransaction]],
=======
  def blockchainAware(blockchain: WavesBlockchainClient,
                      transactionCreator: ExchangeTransactionCreator.CreateTransaction,
>>>>>>> fbf1ef92
                      matcherAddress: Address,
                      time: Time,
                      orderFeeSettings: OrderFeeSettings,
                      orderRestrictions: Map[AssetPair, OrderRestrictionsSettings],
<<<<<<< HEAD
                      rateCache: RateCache)(order: Order)(implicit ec: ExecutionContext): FutureResult[Order] = timer.measure {

    lazy val exchangeTx: FutureResult[ExchangeTransaction] = EitherT {
      val fakeOrder: Order = order.updateType(order.orderType.opposite)
      transactionCreator(LimitOrder(fakeOrder), LimitOrder(order), time.correctedTime()) map {
        _.leftMap(txValidationError => error.CanNotCreateExchangeTransaction(txValidationError.toString))
=======
                      rateCache: RateCache,
                      assetDecimals: Asset => Int)(order: Order): Result[Order] = timer.measure {

    lazy val exchangeTx: Result[ExchangeTransaction] = {
      val fakeOrder: Order  = order.updateType(order.orderType.opposite)
      val oe: OrderExecuted = OrderExecuted(LimitOrder(fakeOrder), LimitOrder(order), time.correctedTime())
      transactionCreator(oe).leftMap { x =>
        error.CanNotCreateExchangeTransaction(x.toString)
>>>>>>> fbf1ef92
      }
    }

    def verifyAssetScript(assetId: Asset): FutureResult[Unit] = assetId.fold { successAsync } { assetId =>
      exchangeTx flatMap { verifySmartToken(blockchain, assetId, _) }
    }

    def verifyMatcherFeeAssetScript(matcherFeeAsset: Asset): FutureResult[Unit] = {
      if (matcherFeeAsset == order.assetPair.amountAsset || matcherFeeAsset == order.assetPair.priceAsset) successAsync
      else verifyAssetScript(matcherFeeAsset)
    }

<<<<<<< HEAD
    // Checks whether order fee is enough to cover matcher's expenses for the Exchange transaction issue
    lazy val validateOrderFeeByTransactionRequirements: FutureResult[Order] = orderFeeSettings match {
      case DynamicSettings(baseFee) =>
        EitherT {
          ExchangeTransactionCreator.minFee(baseFee, blockchain.hasScript(matcherAddress), order.assetPair, blockchain.hasScript) map { minFee =>
            val mof =
              multiplyFeeByDouble(
                minFee,
                rateCache.getRate(order.matcherFeeAssetId).getOrElse(throw new RuntimeException(s"Can't find rate for ${order.matcherFeeAssetId}"))
              )
            Either.cond(order.matcherFee >= mof, order, error.FeeNotEnough(mof, order.matcherFee, Waves))
          }
        }

      case _ => liftValueAsync(order)
=======
    /** Checks whether order fee is enough to cover matcher's expenses for the Exchange transaction issue */
    lazy val validateOrderFeeByTransactionRequirements = orderFeeSettings match {
      case DynamicSettings(baseFee) =>
        val mof =
          convertFeeByAssetRate(
            feeInWaves =
              ExchangeTransactionCreator.minFee(baseFee, blockchain.hasScript(matcherAddress), order.assetPair, blockchain.hasScript(_: IssuedAsset)),
            asset = order.matcherFeeAssetId,
            rateCache = rateCache,
            assetDecimals = assetDecimals
          )
        Either.cond(order.matcherFee >= mof, order, error.FeeNotEnough(mof, order.matcherFee, order.matcherFeeAssetId))
      case _ => lift(order)
>>>>>>> fbf1ef92
    }

    for {
      _            <- checkOrderVersion(order.version, blockchain)
      _            <- validateOrderFeeByTransactionRequirements
      decimalsPair <- validateDecimals(blockchain, order)
      _            <- validateAmountAndPrice(order, decimalsPair, orderRestrictions)
      _            <- verifyOrderByAccountScript(blockchain, order.sender, order)
      _            <- verifyAssetScript(order.assetPair.amountAsset)
      _            <- verifyAssetScript(order.assetPair.priceAsset)
      _            <- verifyMatcherFeeAssetScript(order.matcherFeeAssetId)
    } yield order
  }

  private[dex] def getValidFeeAssetForSettings(order: Order, orderFeeSettings: OrderFeeSettings, rateCache: RateCache): Set[Asset] =
    orderFeeSettings match {
      case _: DynamicSettings               => rateCache.getAllRates.keySet
      case FixedSettings(defaultAssetId, _) => Set(defaultAssetId)
      case PercentSettings(assetType, _) =>
        Set(
          assetType match {
            case AssetType.AMOUNT    => order.assetPair.amountAsset
            case AssetType.PRICE     => order.assetPair.priceAsset
            case AssetType.RECEIVING => order.getReceiveAssetId
            case AssetType.SPENDING  => order.getSpendAssetId
          }
        )
    }

  /** Converts fee in waves to fee in the specified asset, taking into account correction by the asset decimals */
  private def convertFeeByAssetRate(feeInWaves: Long, asset: Asset, rateCache: RateCache, assetDecimals: Asset => Int): Long = {
    rateCache
      .getRate(asset)
      .map { rate =>
        multiplyFeeByDouble(
          feeInWaves,
          MatcherModel.correctRateByAssetDecimals(rate, assetDecimals(asset))
        )
      }
      .getOrElse { throw new RuntimeException(s"Rate for the asset ${AssetPair.assetIdStr(asset)} wasn't found!") }
  }

  /**
    * Returns minimal valid fee that should be paid to the matcher when order is placed
    *
    * @param order            placed order
    * @param orderFeeSettings matcher settings for the fee of orders
    * @param matchPrice       price at which order is executed
    * @param rateCache        assets rates (rate = cost of 1 Waves in asset)
    * @param assetDecimals    obtaining asset decimals from the asset decimals cache
    * @param multiplier       coefficient that is used in market aware for specifying deviation bounds
    */
  private[dex] def getMinValidFeeForSettings(order: Order,
                                             orderFeeSettings: OrderFeeSettings,
                                             matchPrice: Long,
                                             rateCache: RateCache,
                                             assetDecimals: Asset => Int,
                                             multiplier: Double = 1): Long = {

    orderFeeSettings match {
      case FixedSettings(_, fixedMinFee)   => fixedMinFee
      case DynamicSettings(dynamicBaseFee) => convertFeeByAssetRate(dynamicBaseFee, order.matcherFeeAssetId, rateCache, assetDecimals)
      case PercentSettings(assetType, minFeeInPercent) =>
        lazy val receiveAmount = order.getReceiveAmount(order.amount, matchPrice).explicitGet()
        lazy val spentAmount   = order.getSpendAmount(order.amount, matchPrice).explicitGet()

        val amount = assetType match {
          case AssetType.AMOUNT    => order.amount
          case AssetType.PRICE     => if (order.orderType == OrderType.BUY) spentAmount else receiveAmount
          case AssetType.RECEIVING => receiveAmount
          case AssetType.SPENDING  => spentAmount
        }

        multiplyAmountByDouble(amount, multiplier * minFeeInPercent / 100)
    }
  }

  private def validateOrderFee(order: Order, orderFeeSettings: OrderFeeSettings, rateCache: RateCache, assetDecimals: Asset => Int): Result[Order] = {

    lazy val requiredFeeAssetIds = getValidFeeAssetForSettings(order, orderFeeSettings, rateCache)
    lazy val requiredFee         = getMinValidFeeForSettings(order, orderFeeSettings, order.price, rateCache, assetDecimals)

    lift(order)
      .ensure(error.UnexpectedFeeAsset(requiredFeeAssetIds, order.matcherFeeAssetId))(o => requiredFeeAssetIds contains o.matcherFeeAssetId)
      .ensure(error.FeeNotEnough(requiredFee, order.matcherFee, order.matcherFeeAssetId))(_.matcherFee >= requiredFee)
  }

  def matcherSettingsAware(matcherPublicKey: PublicKey,
                           blacklistedAddresses: Set[Address],
                           blacklistedAssets: Set[IssuedAsset],
                           matcherSettings: MatcherSettings,
                           rateCache: RateCache,
                           assetDecimals: Asset => Int)(order: Order): Result[Order] = {

    def validateBlacklistedAsset(assetId: Asset, e: IssuedAsset => MatcherError): Result[Unit] =
      assetId.fold(success)(x => cond(!blacklistedAssets(x), (), e(x)))

    for {
      _ <- lift(order)
        .ensure(error.UnexpectedMatcherPublicKey(matcherPublicKey, order.matcherPublicKey))(_.matcherPublicKey == matcherPublicKey)
        .ensure(error.AddressIsBlacklisted(order.sender))(o => !blacklistedAddresses.contains(o.sender.toAddress))
        .ensure(error.OrderVersionDenied(order.version, matcherSettings.allowedOrderVersions))(o => matcherSettings.allowedOrderVersions(o.version))
      _ <- validateBlacklistedAsset(order.matcherFeeAssetId, error.FeeAssetBlacklisted)
      _ <- validateOrderFee(order, matcherSettings.orderFee, rateCache, assetDecimals)
    } yield order
  }

  /**
    * Checks if price is in deviation bounds
    *
    *   For BUY orders:  (1 - p) * best bid <= price <= (1 + l) * best ask
    *   For SELL orders: (1 - l) * best bid <= price <= (1 + p) * best ask
    *
    * where:
    *
    *   p = max price deviation profit / 100
    *   l = max price deviation loss / 100
    *   best bid = highest price of buy
    *   best ask = lowest price of sell
    */
  private def validatePriceDeviation(order: Order, deviationSettings: DeviationsSettings, marketStatus: Option[MarketStatus]): Result[Order] = {

    def isPriceInDeviationBounds(subtractedPercent: Double, addedPercent: Double): Boolean = marketStatus forall { ms =>
      lazy val isPriceHigherThanMinDeviation = ms.bestBid forall { bestBid =>
        order.price >= multiplyPriceByDouble(bestBid.price, 1 - (subtractedPercent / 100))
      }

      lazy val isPriceLessThanMaxDeviation = ms.bestAsk forall { bestAsk =>
        order.price <= multiplyPriceByDouble(bestAsk.price, 1 + (addedPercent / 100))
      }

      isPriceHigherThanMinDeviation && isPriceLessThanMaxDeviation
    }

    lift(order).ensure { error.DeviantOrderPrice(order, deviationSettings) } { _ =>
      if (order.orderType == OrderType.BUY) isPriceInDeviationBounds(deviationSettings.maxPriceProfit, deviationSettings.maxPriceLoss)
      else isPriceInDeviationBounds(deviationSettings.maxPriceLoss, deviationSettings.maxPriceProfit)
    }
  }

  /**
    * Checks if fee is in deviation bounds, i.e. orders's fee is higher than the specified percentage of fee,
    * which the client would pay for the matching with the best counter order. Only applicable to the `percent` order fee mode.
    *
    *   For BUY orders:  fee >= fs * (1 - fd) * best ask * amount
    *   For SELL orders: fee >= fs * (1 - fd) * best bid * amount
    *
    * where:
    *
    *   fs = fee in percents from order-fee settings (order-fee.percent.min-fee) / 100
    *   fd = max fee deviation / 100
    *   best bid = highest price of buy
    *   best ask = lowest price of sell
    */
  private def validateFeeDeviation(order: Order,
                                   deviationSettings: DeviationsSettings,
                                   orderFeeSettings: OrderFeeSettings,
                                   marketStatus: Option[MarketStatus],
                                   rateCache: RateCache): Result[Order] = {

    def isFeeInDeviationBoundsForMatchedPrice(matchedPrice: Long): Boolean = orderFeeSettings match {
      case percentSettings: PercentSettings =>
        order.matcherFee >= getMinValidFeeForSettings(
          order,
          percentSettings,
          matchedPrice,
          rateCache,
          _ => 8, // in percent mode we don't need to know about asset decimals
          1 - (deviationSettings.maxFeeDeviation / 100)
        )
      case _ => true
    }

    val isFeeInDeviationBounds = marketStatus forall { ms =>
      (order.orderType, ms.bestAsk.isDefined, ms.bestBid.isDefined) match {
        case (OrderType.BUY, true, _)  => isFeeInDeviationBoundsForMatchedPrice(ms.bestAsk.get.price) // validate fee for the best (lowest) sell price
        case (OrderType.SELL, _, true) => isFeeInDeviationBoundsForMatchedPrice(ms.bestBid.get.price) // validate fee for the best (highest) buy price
        case _                         => true
      }
    }

    Either.cond(isFeeInDeviationBounds, order, error.DeviantOrderMatcherFee(order, deviationSettings))
  }

  def marketAware(orderFeeSettings: OrderFeeSettings,
                  deviationSettings: DeviationsSettings,
                  marketStatus: Option[MarketStatus],
                  rateCache: RateCache)(order: Order): Result[Order] = {
    if (deviationSettings.enabled) {
      for {
        _ <- validatePriceDeviation(order, deviationSettings, marketStatus)
        _ <- validateFeeDeviation(order, deviationSettings, orderFeeSettings, marketStatus, rateCache)
      } yield order
    } else lift(order)
  }

  def timeAware(time: Time)(order: Order): Result[Order] = {
    for {
<<<<<<< HEAD
      _ <- cond(order.expiration > time.correctedTime + MinExpiration,
                (),
                error.WrongExpiration(time.correctedTime(), MinExpiration, order.expiration))
      _ <- order.isValid(time.correctedTime()).toEither.leftMap(error.OrderCommonValidationFailed)
=======
      _ <- cond(order.expiration > time.correctedTime() + MinExpiration,
                (),
                error.WrongExpiration(time.correctedTime(), MinExpiration, order.expiration))
      _ <- order.isValid(time.correctedTime()).toEither.left.map(error.OrderCommonValidationFailed)
>>>>>>> fbf1ef92
    } yield order
  }

  private def validateBalance(acceptedOrder: AcceptedOrder,
                              tradableBalance: Asset => Long,
                              orderBookCache: AssetPair => OrderBook.AggregatedSnapshot): Result[AcceptedOrder] = {

    /**
      * According to the current market state calculates cost for buy market orders or amount for sell market orders
      * that should be covered by tradable balance of the order's owner.
      * Returns InvalidMarketOrderPrice error in case of too low price of buy orders or too high price of sell orders
      */
    def getMarketOrderValue: Result[Long] = {

      /** Adds value of level to the current value of the market order */
      def accumulateLevel(level: LevelAgg, moValue: Result[Long], remainToExecute: Long): (Result[Long], Long) = {
        val levelValue: Long => Long = amount => if (acceptedOrder.isBuyOrder) MatcherModel.getCost(amount, level.price) else amount
        if (remainToExecute >= level.amount) moValue.map { _ + levelValue(level.amount) } -> (remainToExecute - level.amount)
        else moValue.map { _ + levelValue(remainToExecute) }                              -> 0L
      }

      @tailrec
      def go(levels: Seq[LevelAgg], currentValue: Result[Long], remainToExecute: Long): (Result[Long], Long) = {
        (levels.headOption, currentValue) match {
          case (_, value) if value.isLeft   => value                -> remainToExecute
          case (None, fullMarketOrderValue) => fullMarketOrderValue -> remainToExecute
          case (Some(level), value) =>
            val isLevelPriceMatchable = if (acceptedOrder.isBuyOrder) acceptedOrder.price >= level.price else acceptedOrder.price <= level.price
            (isLevelPriceMatchable, remainToExecute > 0) match {
              case (true, true)  => val (newVal, newRTE) = accumulateLevel(level, value, remainToExecute); go(levels.tail, newVal, newRTE)
              case (false, true) => error.InvalidMarketOrderPrice(acceptedOrder.order).asLeft[Long] -> remainToExecute
              case _             => value -> remainToExecute
            }
        }
      }

      go(orderBookCache(acceptedOrder.order.assetPair).getCounterSideFor(acceptedOrder), 0L.asRight[MatcherError], acceptedOrder.amount)._1
    }

    def getRequiredBalanceForMarketOrder(marketOrder: MarketOrder, marketOrderValue: Long): Map[Asset, Long] = {
      Map(marketOrder.spentAsset -> marketOrderValue) |+| Map(marketOrder.feeAsset -> marketOrder.requiredFee)
    }

    def validateTradableBalance(requiredForOrder: Map[Asset, Long]): Result[AcceptedOrder] = {
      val availableBalances = acceptedOrder.availableBalanceBySpendableAssets(tradableBalance)
      val negativeBalances  = availableBalances |+| requiredForOrder.mapValues { -_ } filter { case (_, balance) => balance < 0 }
      cond(negativeBalances.isEmpty, acceptedOrder, error.BalanceNotEnough(requiredForOrder, availableBalances))
    }

    acceptedOrder match {
      case mo: MarketOrder => getMarketOrderValue >>= (volume => validateTradableBalance { getRequiredBalanceForMarketOrder(mo, volume) })
      case _               => validateTradableBalance(acceptedOrder.requiredBalance)
    }
  }

  def accountStateAware(sender: Address,
                        tradableBalance: Asset => Long,
                        activeOrderCount: => Int,
                        orderExists: ByteStr => Boolean,
                        orderBookCache: AssetPair => OrderBook.AggregatedSnapshot)(acceptedOrder: AcceptedOrder): Result[AcceptedOrder] =
    for {
      _ <- lift(acceptedOrder)
        .ensure(error.UnexpectedSender(acceptedOrder.order.sender.toAddress, sender))(_.order.sender.toAddress == sender)
        .ensure(error.ActiveOrdersLimitReached(MaxActiveOrders))(_ => activeOrderCount < MaxActiveOrders)
        .ensure(error.OrderDuplicate(acceptedOrder.order.id()))(ao => !orderExists(ao.order.id()))
      _ <- validateBalance(acceptedOrder, tradableBalance, orderBookCache)
    } yield acceptedOrder

  def tickSizeAware(actualNormalizedTickSize: Long)(order: Order): Result[Order] = {
    lift(order).ensure { error.OrderInvalidPriceLevel(order, actualNormalizedTickSize) } { o =>
      o.orderType == OrderType.SELL || OrderBook.correctPriceByTickSize(o.price, o.orderType, actualNormalizedTickSize) > 0
    }
  }

  private def lift[T](x: T): Result[T] = x.asRight[MatcherError]
<<<<<<< HEAD

  def liftAsync[T](result: Result[T]): FutureResult[T]                                 = EitherT { Future.successful(result) }
  def liftValueAsync[T](value: T): FutureResult[T]                                     = EitherT { Future.successful(value.asRight[MatcherError]) }
  def liftErrorAsync[T](error: MatcherError): FutureResult[T]                          = EitherT { Future.successful(error.asLeft[T]) }
  def liftFutureAsync[T](x: Future[T])(implicit ex: ExecutionContext): FutureResult[T] = EitherT.right[MatcherError](x)

  def success: Result[Unit]            = lift(Unit)
  def successAsync: FutureResult[Unit] = liftValueAsync(Unit)
=======
  private def success: Result[Unit]    = lift(Unit)
>>>>>>> fbf1ef92
}<|MERGE_RESOLUTION|>--- conflicted
+++ resolved
@@ -16,15 +16,10 @@
 import com.wavesplatform.dex.model.MatcherModel.Normalization._
 import com.wavesplatform.dex.settings.OrderFeeSettings._
 import com.wavesplatform.dex.settings.{AssetType, DeviationsSettings, MatcherSettings, OrderRestrictionsSettings}
-<<<<<<< HEAD
 import com.wavesplatform.features.{BlockchainFeature, BlockchainFeatures}
-import com.wavesplatform.lang.ValidationError
-=======
-import com.wavesplatform.features.BlockchainFeatures
->>>>>>> fbf1ef92
 import com.wavesplatform.metrics.TimerExt
 import com.wavesplatform.state.diffs.FeeValidation
-import com.wavesplatform.transaction.Asset.IssuedAsset
+import com.wavesplatform.transaction.Asset.{IssuedAsset, Waves}
 import com.wavesplatform.transaction._
 import com.wavesplatform.transaction.assets.exchange.OrderOps._
 import com.wavesplatform.transaction.assets.exchange._
@@ -167,34 +162,20 @@
     }
   }
 
-<<<<<<< HEAD
   def blockchainAware(blockchain: AsyncBlockchain,
-                      transactionCreator: (LimitOrder, LimitOrder, Long) => Future[Either[ValidationError, ExchangeTransaction]],
-=======
-  def blockchainAware(blockchain: WavesBlockchainClient,
                       transactionCreator: ExchangeTransactionCreator.CreateTransaction,
->>>>>>> fbf1ef92
                       matcherAddress: Address,
                       time: Time,
                       orderFeeSettings: OrderFeeSettings,
                       orderRestrictions: Map[AssetPair, OrderRestrictionsSettings],
-<<<<<<< HEAD
-                      rateCache: RateCache)(order: Order)(implicit ec: ExecutionContext): FutureResult[Order] = timer.measure {
+                      rateCache: RateCache,
+                      assetDecimals: Asset => Int)(order: Order)(implicit ec: ExecutionContext): FutureResult[Order] = timer.measure {
 
     lazy val exchangeTx: FutureResult[ExchangeTransaction] = EitherT {
-      val fakeOrder: Order = order.updateType(order.orderType.opposite)
-      transactionCreator(LimitOrder(fakeOrder), LimitOrder(order), time.correctedTime()) map {
-        _.leftMap(txValidationError => error.CanNotCreateExchangeTransaction(txValidationError.toString))
-=======
-                      rateCache: RateCache,
-                      assetDecimals: Asset => Int)(order: Order): Result[Order] = timer.measure {
-
-    lazy val exchangeTx: Result[ExchangeTransaction] = {
       val fakeOrder: Order  = order.updateType(order.orderType.opposite)
       val oe: OrderExecuted = OrderExecuted(LimitOrder(fakeOrder), LimitOrder(order), time.correctedTime())
-      transactionCreator(oe).leftMap { x =>
-        error.CanNotCreateExchangeTransaction(x.toString)
->>>>>>> fbf1ef92
+      transactionCreator(oe) map {
+        _.leftMap(txValidationError => error.CanNotCreateExchangeTransaction(txValidationError.toString))
       }
     }
 
@@ -207,37 +188,23 @@
       else verifyAssetScript(matcherFeeAsset)
     }
 
-<<<<<<< HEAD
-    // Checks whether order fee is enough to cover matcher's expenses for the Exchange transaction issue
+    /** Checks whether order fee is enough to cover matcher's expenses for the Exchange transaction issue */
     lazy val validateOrderFeeByTransactionRequirements: FutureResult[Order] = orderFeeSettings match {
       case DynamicSettings(baseFee) =>
         EitherT {
           ExchangeTransactionCreator.minFee(baseFee, blockchain.hasScript(matcherAddress), order.assetPair, blockchain.hasScript) map { minFee =>
             val mof =
-              multiplyFeeByDouble(
-                minFee,
-                rateCache.getRate(order.matcherFeeAssetId).getOrElse(throw new RuntimeException(s"Can't find rate for ${order.matcherFeeAssetId}"))
+              convertFeeByAssetRate(
+                feeInWaves = minFee,
+                asset = order.matcherFeeAssetId,
+                rateCache = rateCache,
+                assetDecimals = assetDecimals
               )
             Either.cond(order.matcherFee >= mof, order, error.FeeNotEnough(mof, order.matcherFee, Waves))
           }
         }
 
       case _ => liftValueAsync(order)
-=======
-    /** Checks whether order fee is enough to cover matcher's expenses for the Exchange transaction issue */
-    lazy val validateOrderFeeByTransactionRequirements = orderFeeSettings match {
-      case DynamicSettings(baseFee) =>
-        val mof =
-          convertFeeByAssetRate(
-            feeInWaves =
-              ExchangeTransactionCreator.minFee(baseFee, blockchain.hasScript(matcherAddress), order.assetPair, blockchain.hasScript(_: IssuedAsset)),
-            asset = order.matcherFeeAssetId,
-            rateCache = rateCache,
-            assetDecimals = assetDecimals
-          )
-        Either.cond(order.matcherFee >= mof, order, error.FeeNotEnough(mof, order.matcherFee, order.matcherFeeAssetId))
-      case _ => lift(order)
->>>>>>> fbf1ef92
     }
 
     for {
@@ -436,17 +403,10 @@
 
   def timeAware(time: Time)(order: Order): Result[Order] = {
     for {
-<<<<<<< HEAD
       _ <- cond(order.expiration > time.correctedTime + MinExpiration,
                 (),
                 error.WrongExpiration(time.correctedTime(), MinExpiration, order.expiration))
       _ <- order.isValid(time.correctedTime()).toEither.leftMap(error.OrderCommonValidationFailed)
-=======
-      _ <- cond(order.expiration > time.correctedTime() + MinExpiration,
-                (),
-                error.WrongExpiration(time.correctedTime(), MinExpiration, order.expiration))
-      _ <- order.isValid(time.correctedTime()).toEither.left.map(error.OrderCommonValidationFailed)
->>>>>>> fbf1ef92
     } yield order
   }
 
@@ -522,7 +482,6 @@
   }
 
   private def lift[T](x: T): Result[T] = x.asRight[MatcherError]
-<<<<<<< HEAD
 
   def liftAsync[T](result: Result[T]): FutureResult[T]                                 = EitherT { Future.successful(result) }
   def liftValueAsync[T](value: T): FutureResult[T]                                     = EitherT { Future.successful(value.asRight[MatcherError]) }
@@ -531,7 +490,4 @@
 
   def success: Result[Unit]            = lift(Unit)
   def successAsync: FutureResult[Unit] = liftValueAsync(Unit)
-=======
-  private def success: Result[Unit]    = lift(Unit)
->>>>>>> fbf1ef92
 }