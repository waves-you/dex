--- conflicted
+++ resolved
@@ -7,12 +7,7 @@
 import akka.http.scaladsl.model.StatusCodes
 import akka.testkit.{ImplicitSender, TestActorRef}
 import com.wavesplatform.account.{PrivateKeyAccount, PublicKeyAccount}
-<<<<<<< HEAD
-import com.wavesplatform.account.{PrivateKeyAccount, PublicKeyAccount}
-import com.wavesplatform.matcher.api.StatusCodeMatcherResponse
-=======
 import com.wavesplatform.matcher.api.{MatcherResponse, OrderAccepted}
->>>>>>> c9447805
 import com.wavesplatform.matcher.fixtures.RestartableActor
 import com.wavesplatform.matcher.market.MatcherActor.{GetMarkets, GetMarketsResponse, MarketData}
 import com.wavesplatform.matcher.market.OrderHistoryActor.{ValidateOrder, ValidateOrderResult}
@@ -23,12 +18,8 @@
 import com.wavesplatform.transaction.AssetId
 import com.wavesplatform.transaction.assets.IssueTransactionV1
 import com.wavesplatform.transaction.assets.exchange.{AssetPair, Order, OrderType}
-<<<<<<< HEAD
 import com.wavesplatform.transaction.smart.script.ScriptCompiler
-import com.wavesplatform.utils.{NTP, ScorexLogging}
-=======
 import com.wavesplatform.utils.NTP
->>>>>>> c9447805
 import com.wavesplatform.utx.UtxPool
 import com.wavesplatform.wallet.Wallet
 import io.netty.channel.group.ChannelGroup
@@ -60,7 +51,7 @@
 
   val orderHistoryRef = TestActorRef(new Actor {
     def receive: Receive = {
-      case ValidateOrder(o, _) => sender() ! ValidateOrderResult(ByteStr(o.id()), Right(o))
+      case ValidateOrder(o, _) => sender() ! ValidateOrderResult(o.id(), Right(o))
       case _                   =>
     }
   })
@@ -162,14 +153,8 @@
         .when(MatcherAccount.toAddress)
         .returns(None)
 
-<<<<<<< HEAD
       actor ! order
-      expectMsg(StatusCodeMatcherResponse(StatusCodes.Forbidden, "Order not allowed by sender script"))
-=======
-      val invalidOrder = sameAssetsOrder()
-      actor ! invalidOrder
-      expectMsg(MatcherResponse(StatusCodes.NotFound, "Amount and price assets must be different"))
->>>>>>> c9447805
+      expectMsg(MatcherResponse(StatusCodes.Forbidden, "Order not allowed by sender script"))
     }
 
     "return all open markets" in {
