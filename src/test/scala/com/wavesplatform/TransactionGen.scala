package com.wavesplatform

import cats.syntax.semigroup._
import com.wavesplatform.lang.Global
import com.wavesplatform.lang.v1.compiler.Terms._
import com.wavesplatform.lang.v1.compiler.{CompilerContext, CompilerV1}
import com.wavesplatform.lang.v1.evaluator.ctx.impl.{CryptoContext, PureContext}
import com.wavesplatform.lang.v1.testing.ScriptGen
import com.wavesplatform.settings.Constants
import com.wavesplatform.state._
import com.wavesplatform.state.diffs.ENOUGH_AMT
import org.scalacheck.Gen.{alphaLowerChar, alphaUpperChar, frequency, numChar}
import org.scalacheck.{Arbitrary, Gen}
import org.scalatest.{BeforeAndAfterAll, Suite}
import scorex.account.PublicKeyAccount._
import scorex.account._
import scorex.transaction._
import scorex.transaction.transfer.MassTransferTransaction.ParsedTransfer
import scorex.transaction.assets._
import scorex.transaction.assets.exchange._
import scorex.transaction.lease._
import scorex.transaction.smart.script.Script
import scorex.transaction.smart.script.v1.ScriptV1
import scorex.transaction.smart.SetScriptTransaction
import scorex.transaction.transfer._
import scorex.utils.TimeImpl

import scala.util.Random

trait TransactionGen extends BeforeAndAfterAll with TransactionGenBase with ScriptGen {
  _: Suite =>
  override protected def afterAll(): Unit = {
    super.close()
  }
}

trait TransactionGenBase extends ScriptGen {

  protected def waves(n: Float): Long = (n * 100000000L).toLong

  def byteArrayGen(length: Int): Gen[Array[Byte]] = Gen.containerOfN[Array, Byte](length, Arbitrary.arbitrary[Byte])

  val bytes32gen: Gen[Array[Byte]] = byteArrayGen(32)
  val bytes64gen: Gen[Array[Byte]] = byteArrayGen(64)

  def genBoundedBytes(minSize: Int, maxSize: Int): Gen[Array[Byte]] =
    for {
      length <- Gen.chooseNum(minSize, maxSize)
      bytes  <- byteArrayGen(length)
    } yield bytes

  def genBoundedString(minSize: Int, maxSize: Int): Gen[Array[Byte]] = {
    Gen.choose(minSize, maxSize) flatMap { sz =>
      Gen.listOfN(sz, Gen.choose(0, 0x7f).map(_.toByte)).map(_.toArray)
    }
  }

  private val time = new TimeImpl

  def close(): Unit = {
    time.close()
  }

  val ntpTimestampGen: Gen[Long] = Gen.choose(1, 1000).map(time.correctedTime() - _)

  val accountGen: Gen[PrivateKeyAccount] = bytes32gen.map(seed => PrivateKeyAccount(seed))

  val aliasSymbolChar: Gen[Char] = Gen.oneOf('.', '@', '_', '-')

  val invalidAliasSymbolChar: Gen[Char] = Gen.oneOf('~', '`', '!', '#', '$', '%', '^', '&', '*', '=', '+')

  val aliasAlphabetGen: Gen[Char] = frequency((1, numChar), (1, aliasSymbolChar), (9, alphaLowerChar))

  val invalidAliasAlphabetGen: Gen[Char] = frequency((1, numChar), (3, invalidAliasSymbolChar), (9, alphaUpperChar))

  val validAliasStringGen: Gen[String] = for {
    length     <- Gen.chooseNum(Alias.MinLength, Alias.MaxLength)
    aliasChars <- Gen.listOfN(length, aliasAlphabetGen)
  } yield aliasChars.mkString

  val aliasGen: Gen[Alias] = for {
    str <- validAliasStringGen
  } yield Alias.buildWithCurrentNetworkByte(str.mkString).explicitGet()

  val invalidAliasStringGen: Gen[String] = for {
    length     <- Gen.chooseNum(Alias.MinLength, Alias.MaxLength)
    aliasChars <- Gen.listOfN(length, invalidAliasAlphabetGen)
  } yield aliasChars.mkString

  val accountOrAliasGen: Gen[AddressOrAlias] = Gen.oneOf(aliasGen, accountGen.map(PublicKeyAccount.toAddress(_)))

  def otherAccountGen(candidate: PrivateKeyAccount): Gen[PrivateKeyAccount] = accountGen.flatMap(Gen.oneOf(candidate, _))

  val positiveLongGen: Gen[Long] = Gen.choose(1, 100000000L * 100000000L / 100)
  val positiveIntGen: Gen[Int]   = Gen.choose(1, Int.MaxValue / 100)
  val smallFeeGen: Gen[Long]     = Gen.choose(400000, 100000000)

  val maxOrderTimeGen: Gen[Long] = Gen.choose(10000L, Order.MaxLiveTime).map(_ + time.correctedTime())
  val timestampGen: Gen[Long]    = Gen.choose(1, Long.MaxValue - 100)

  val wavesAssetGen: Gen[Option[ByteStr]] = Gen.const(None)
  val assetIdGen: Gen[Option[ByteStr]]    = Gen.frequency((1, wavesAssetGen), (10, Gen.option(bytes32gen.map(ByteStr(_)))))

  val assetPairGen = assetIdGen.flatMap {
    case None => bytes32gen.map(b => AssetPair(None, Some(ByteStr(b))))
    case a1 @ Some(a1bytes) =>
      val a2bytesGen = byteArrayGen(31).map(a2bytes => Option((~a1bytes.arr(0)).toByte +: a2bytes))
      Gen.oneOf(Gen.const(None), a2bytesGen).map(a2 => AssetPair(a1, a2.map(ByteStr(_))))
  }

  val proofsGen: Gen[Proofs] = for {
    proofsAmount <- Gen.chooseNum(0, 7)
    proofs       <- Gen.listOfN(proofsAmount, genBoundedBytes(0, 50))
  } yield Proofs.create(proofs.map(ByteStr(_))).explicitGet()

  val scriptGen = BOOLgen(100).map {
    case (expr, _) =>
      val typed = CompilerV1(CompilerContext.fromEvaluationContext(PureContext.instance |+| CryptoContext.build(Global)), expr).explicitGet()
      ScriptV1(typed).explicitGet()
  }

  val setScriptTransactionGen: Gen[SetScriptTransaction] = for {
    version                   <- Gen.oneOf(SetScriptTransaction.supportedVersions.toSeq)
    sender: PrivateKeyAccount <- accountGen
    fee                       <- smallFeeGen
    timestamp                 <- timestampGen
    proofs                    <- proofsGen
    script                    <- Gen.option(scriptGen)
  } yield SetScriptTransaction.create(version, sender, script, fee, timestamp, proofs).explicitGet()

  def selfSignedSetScriptTransactionGenP(sender: PrivateKeyAccount, s: Script): Gen[SetScriptTransaction] =
    for {
      version   <- Gen.oneOf(SetScriptTransaction.supportedVersions.toSeq)
      fee       <- smallFeeGen
      timestamp <- timestampGen
    } yield SetScriptTransaction.selfSigned(version, sender, Some(s), fee, timestamp).explicitGet()

  val paymentGen: Gen[PaymentTransaction] = for {
    sender: PrivateKeyAccount    <- accountGen
    recipient: PrivateKeyAccount <- accountGen
    tx                           <- paymentGeneratorP(sender, recipient)
  } yield tx

  val selfPaymentGen: Gen[PaymentTransaction] = accountGen.flatMap(acc => paymentGeneratorP(acc, acc))

  def paymentGeneratorP(sender: PrivateKeyAccount, recipient: PrivateKeyAccount): Gen[PaymentTransaction] =
    timestampGen.flatMap(ts => paymentGeneratorP(ts, sender, recipient))

  def paymentGeneratorP(timestamp: Long, sender: PrivateKeyAccount, recipient: PrivateKeyAccount): Gen[PaymentTransaction] =
    for {
      amount: Long <- positiveLongGen
      fee: Long    <- smallFeeGen
    } yield PaymentTransaction.create(sender, recipient, amount, fee, timestamp).right.get

  private val leaseParamGen = for {
    sender    <- accountGen
    amount    <- positiveLongGen
    fee       <- smallFeeGen
    timestamp <- timestampGen
    recipient <- accountGen
  } yield (sender, amount, fee, timestamp, recipient)

  def createLease(sender: PrivateKeyAccount, amount: Long, fee: Long, timestamp: Long, recipient: AddressOrAlias) = {
    val v1 = LeaseTransactionV1.selfSigned(sender, amount, fee, timestamp, recipient).right.get
    val v2 = LeaseTransactionV2.selfSigned(LeaseTransactionV2.supportedVersions.head, sender, amount, fee, timestamp, recipient).right.get
    Gen.oneOf(v1, v2)
  }

  def createLeaseCancel(sender: PrivateKeyAccount, leaseId: ByteStr, cancelFee: Long, timestamp: Long) = {
    val v1 = LeaseCancelTransactionV1.selfSigned(sender, leaseId, cancelFee, timestamp + 1).right.get
    val v2 = LeaseCancelTransactionV2
      .selfSigned(LeaseTransactionV2.supportedVersions.head, AddressScheme.current.chainId, sender, leaseId, cancelFee, timestamp + 1)
      .right
      .get
    Gen.oneOf(v1, v2)
  }
  val leaseAndCancelGen: Gen[(LeaseTransaction, LeaseCancelTransaction)] = for {
    (sender, amount, fee, timestamp, recipient) <- leaseParamGen
    lease                                       <- createLease(sender, amount, fee, timestamp, recipient)
    cancelFee                                   <- smallFeeGen
    leaseCancel                                 <- createLeaseCancel(sender, lease.id(), cancelFee, timestamp + 1)
  } yield (lease, leaseCancel)

  def leaseAndCancelGeneratorP(leaseSender: PrivateKeyAccount,
                               recipient: AddressOrAlias,
                               unleaseSender: PrivateKeyAccount): Gen[(LeaseTransaction, LeaseCancelTransaction)] =
    for {
      (_, amount, fee, timestamp, _) <- leaseParamGen
      lease                          <- createLease(leaseSender, amount, fee, timestamp, recipient)
      fee2                           <- smallFeeGen
      unlease                        <- createLeaseCancel(unleaseSender, lease.id(), fee2, timestamp + 1)
    } yield (lease, unlease)

  val twoLeasesGen: Gen[(LeaseTransaction, LeaseTransaction)] = for {
    (sender, amount, fee, timestamp, recipient) <- leaseParamGen
    amount2                                     <- positiveLongGen
    recipient2: PrivateKeyAccount               <- accountGen
    fee2                                        <- smallFeeGen
    lease1                                      <- createLease(sender, amount, fee, timestamp, recipient)
    lease2                                      <- createLease(sender, amount2, fee2, timestamp + 1, recipient2)
  } yield (lease1, lease2)

  val leaseAndCancelWithOtherSenderGen: Gen[(LeaseTransaction, LeaseCancelTransaction)] = for {
    (sender, amount, fee, timestamp, recipient) <- leaseParamGen
    otherSender: PrivateKeyAccount              <- accountGen
    lease                                       <- createLease(sender, amount, fee, timestamp, recipient)
    fee2                                        <- smallFeeGen
    timestamp2                                  <- positiveLongGen
    leaseCancel                                 <- createLeaseCancel(otherSender, lease.id(), fee2, timestamp2)
  } yield (lease, leaseCancel)

  val leaseGen: Gen[LeaseTransaction]             = leaseAndCancelGen.map(_._1)
  val leaseCancelGen: Gen[LeaseCancelTransaction] = leaseAndCancelGen.map(_._2)

  val transferParamGen = for {
    amount     <- positiveLongGen
    feeAmount  <- smallFeeGen
    assetId    <- Gen.option(bytes32gen)
    feeAssetId <- Gen.option(bytes32gen)
    timestamp  <- timestampGen
    sender     <- accountGen
    attachment <- genBoundedBytes(0, TransferTransaction.MaxAttachmentSize)
    recipient  <- accountOrAliasGen
  } yield (assetId.map(ByteStr(_)), sender, recipient, amount, timestamp, feeAssetId.map(ByteStr(_)), feeAmount, attachment)

  def transferGeneratorP(sender: PrivateKeyAccount,
                         recipient: AddressOrAlias,
                         assetId: Option[AssetId],
                         feeAssetId: Option[AssetId]): Gen[TransferTransactionV1] =
    for {
      (_, _, _, amount, timestamp, _, feeAmount, attachment) <- transferParamGen
    } yield TransferTransactionV1.selfSigned(assetId, sender, recipient, amount, timestamp, feeAssetId, feeAmount, attachment).explicitGet()

  def versionedTransferGeneratorP(sender: PrivateKeyAccount,
                                  recipient: AddressOrAlias,
                                  assetId: Option[AssetId],
                                  feeAssetId: Option[AssetId]): Gen[TransferTransactionV2] =
    for {
      (_, _, _, amount, timestamp, _, feeAmount, attachment) <- transferParamGen
    } yield
      TransferTransactionV2
        .selfSigned(TransferTransactionV2.supportedVersions.head, assetId, sender, recipient, amount, timestamp, feeAssetId, feeAmount, attachment)
        .explicitGet()

  def transferGeneratorP(timestamp: Long, sender: PrivateKeyAccount, recipient: AddressOrAlias, maxAmount: Long): Gen[TransferTransactionV1] =
    for {
      amount                                    <- Gen.choose(1, maxAmount)
      (_, _, _, _, _, _, feeAmount, attachment) <- transferParamGen
    } yield TransferTransactionV1.selfSigned(None, sender, recipient, amount, timestamp, None, feeAmount, attachment).right.get

  def transferGeneratorP(timestamp: Long,
                         sender: PrivateKeyAccount,
                         recipient: AddressOrAlias,
                         assetId: Option[AssetId],
                         feeAssetId: Option[AssetId]): Gen[TransferTransactionV1] =
    for {
      (_, _, _, amount, _, _, feeAmount, attachment) <- transferParamGen
    } yield TransferTransactionV1.selfSigned(assetId, sender, recipient, amount, timestamp, feeAssetId, feeAmount, attachment).right.get

  def wavesTransferGeneratorP(sender: PrivateKeyAccount, recipient: AddressOrAlias): Gen[TransferTransactionV1] =
    transferGeneratorP(sender, recipient, None, None)

  def wavesTransferGeneratorP(timestamp: Long, sender: PrivateKeyAccount, recipient: AddressOrAlias): Gen[TransferTransactionV1] =
    transferGeneratorP(timestamp, sender, recipient, None, None)

  def massTransferGeneratorP(sender: PrivateKeyAccount, transfers: List[ParsedTransfer], assetId: Option[AssetId]): Gen[MassTransferTransaction] =
    for {
      version                                           <- Gen.oneOf(MassTransferTransaction.supportedVersions.toSeq)
      (_, _, _, _, timestamp, _, feeAmount, attachment) <- transferParamGen
    } yield MassTransferTransaction.selfSigned(version, assetId, sender, transfers, timestamp, feeAmount, attachment).right.get

  def createWavesTransfer(sender: PrivateKeyAccount,
                          recipient: Address,
                          amount: Long,
                          fee: Long,
                          timestamp: Long): Either[ValidationError, TransferTransactionV1] =
    TransferTransactionV1.selfSigned(None, sender, recipient, amount, timestamp, None, fee, Array())

  val transferV1Gen = (for {
    (assetId, sender, recipient, amount, timestamp, feeAssetId, feeAmount, attachment) <- transferParamGen
  } yield TransferTransactionV1.selfSigned(assetId, sender, recipient, amount, timestamp, feeAssetId, feeAmount, attachment).right.get)
    .label("transferTransaction")

  val transferV2Gen = (for {
    version                                                                            <- Gen.oneOf(TransferTransactionV2.supportedVersions.toSeq)
    (assetId, sender, recipient, amount, timestamp, feeAssetId, feeAmount, attachment) <- transferParamGen
    proofs                                                                             <- proofsGen
  } yield
    TransferTransactionV2
      .create(version, assetId, sender, recipient, amount, timestamp, feeAssetId, feeAmount, attachment, proofs)
      .explicitGet())
    .label("VersionedTransferTransaction")

  def versionedTransferGenP(sender: PublicKeyAccount, recipient: Address, proofs: Proofs) =
    (for {
      version   <- Gen.oneOf(TransferTransactionV2.supportedVersions.toSeq)
      amt       <- positiveLongGen
      fee       <- smallFeeGen
      timestamp <- timestampGen
    } yield TransferTransactionV2.create(version, None, sender, recipient, amt, timestamp, None, fee, Array.emptyByteArray, proofs).explicitGet())
      .label("VersionedTransferTransactionP")

  val transferWithWavesFeeGen = for {
    (assetId, sender, recipient, amount, timestamp, _, feeAmount, attachment) <- transferParamGen
  } yield TransferTransactionV1.selfSigned(assetId, sender, recipient, amount, timestamp, None, feeAmount, attachment).right.get

  val selfTransferWithWavesFeeGen: Gen[TransferTransactionV1] = for {
    (assetId, sender, _, amount, timestamp, _, feeAmount, attachment) <- transferParamGen
  } yield TransferTransactionV1.selfSigned(assetId, sender, sender, amount, timestamp, None, feeAmount, attachment).right.get

  val selfTransferGen: Gen[TransferTransactionV1] = for {
    (assetId, sender, _, amount, timestamp, feeAssetId, feeAmount, attachment) <- transferParamGen
  } yield TransferTransactionV1.selfSigned(assetId, sender, sender, amount, timestamp, feeAssetId, feeAmount, attachment).right.get

  val massTransferGen = {
    import MassTransferTransaction.MaxTransferCount
    for {
      version                                                      <- Gen.oneOf(MassTransferTransaction.supportedVersions.toSeq)
      (assetId, sender, _, _, timestamp, _, feeAmount, attachment) <- transferParamGen
      transferCount                                                <- Gen.choose(0, MaxTransferCount)
      transferGen = for {
        recipient <- accountOrAliasGen
        amount    <- Gen.choose(1L, Long.MaxValue / MaxTransferCount)
      } yield ParsedTransfer(recipient, amount)
      recipients <- Gen.listOfN(transferCount, transferGen)
    } yield MassTransferTransaction.selfSigned(version, assetId, sender, recipients, timestamp, feeAmount, attachment).right.get
  }.label("massTransferTransaction")

  val MinIssueFee = 100000000

  val createAliasGen: Gen[CreateAliasTransaction] = for {
    timestamp: Long           <- positiveLongGen
    sender: PrivateKeyAccount <- accountGen
    alias: Alias              <- aliasGen
    version                   <- Gen.oneOf(CreateAliasTransactionV2.supportedVersions.toSeq)
    tx <- Gen.oneOf(
      CreateAliasTransactionV1.selfSigned(sender, alias, MinIssueFee, timestamp).right.get,
      CreateAliasTransactionV2.selfSigned(sender, version, alias, MinIssueFee, timestamp).right.get
    )
  } yield tx

  def createAliasGen(sender: PrivateKeyAccount, alias: Alias, fee: Long, timestamp: Long): Gen[CreateAliasTransaction] = {
    for {
      version <- Gen.oneOf(CreateAliasTransactionV2.supportedVersions.toSeq)
      tx <- Gen.oneOf(
        CreateAliasTransactionV1.selfSigned(sender, alias, fee, timestamp).right.get,
        CreateAliasTransactionV2.selfSigned(sender, version, alias, fee, timestamp).right.get
      )
    } yield tx
  }

  val issueParamGen = for {
    sender: PrivateKeyAccount <- accountGen
    assetName                 <- genBoundedString(IssueTransaction.MinAssetNameLength, IssueTransaction.MaxAssetNameLength)
    description               <- genBoundedString(0, IssueTransaction.MaxDescriptionLength)
    quantity                  <- Gen.choose(Long.MaxValue / 200, Long.MaxValue / 100)
    decimals                  <- Gen.choose(0: Byte, 8: Byte)
    reissuable                <- Arbitrary.arbitrary[Boolean]
    fee                       <- Gen.choose(MinIssueFee, 2 * MinIssueFee)
    timestamp                 <- positiveLongGen
  } yield (sender, assetName, description, quantity, decimals, reissuable, fee, timestamp)

  val issueReissueBurnGen: Gen[(IssueTransaction, ReissueTransaction, BurnTransaction)] = for {
    amount                    <- positiveLongGen
    sender: PrivateKeyAccount <- accountGen
    r                         <- issueReissueBurnGeneratorP(amount, amount, amount, sender)
  } yield r

  def issueReissueBurnGeneratorP(issueQuantity: Long, sender: PrivateKeyAccount): Gen[(IssueTransaction, ReissueTransaction, BurnTransaction)] =
    issueReissueBurnGeneratorP(issueQuantity, issueQuantity, issueQuantity, sender)

  def versionGen(builder: TransactionParser): Gen[Byte] = {
    Gen.oneOf(builder.supportedVersions.toSeq)
  }

  def createIssue(issuer: PrivateKeyAccount,
                  assetName: Array[Byte],
                  description: Array[Byte],
                  quantity: Long,
                  decimals: Byte,
                  reissuable: Boolean,
                  fee: Long,
                  timestamp: Long): Gen[IssueTransaction] = {
    val issuev1 = IssueTransactionV1.selfSigned(issuer, assetName, description, quantity, decimals, reissuable, fee, timestamp).right.get
    val issuev2 = IssueTransactionV2
      .selfSigned(2, AddressScheme.current.chainId, issuer, assetName, description, quantity, decimals, reissuable, None, fee, timestamp)
      .right
      .get
    Gen.oneOf(Seq(issuev1, issuev2))
  }

  def createReissue(reissuer: PrivateKeyAccount,
                    assetId: ByteStr,
                    quantity: Long,
                    reissuable: Boolean,
                    fee: Long,
                    timestamp: Long): Gen[ReissueTransaction] = {
    for {
      version <- versionGen(ReissueTransactionV2)
      tx <- Gen.oneOf(
        ReissueTransactionV1
          .selfSigned(reissuer, assetId, quantity, reissuable, fee, timestamp)
          .right
          .get,
        ReissueTransactionV2
          .selfSigned(version, AddressScheme.current.chainId, reissuer, assetId, quantity, reissuable, fee, timestamp)
          .right
          .get
      )
    } yield tx
  }

  def createBurn(burner: PrivateKeyAccount, assetId: AssetId, amount: Long, fee: Long, timestamp: Long): Gen[BurnTransaction] = {
    for {
      version <- versionGen(BurnTransactionV2)
      tx <- Gen.oneOf(
        BurnTransactionV1.selfSigned(burner, assetId, amount, fee, timestamp).right.get,
        BurnTransactionV2.selfSigned(version, AddressScheme.current.chainId, burner, assetId, amount, fee, timestamp).right.get
      )
    } yield tx
  }

  def issueReissueBurnGeneratorP(issueQuantity: Long,
                                 reissueQuantity: Long,
                                 burnQuantity: Long,
                                 sender: PrivateKeyAccount): Gen[(IssueTransaction, ReissueTransaction, BurnTransaction)] =
    for {
      (_, assetName, description, _, decimals, reissuable, iFee, timestamp) <- issueParamGen
      burnAmount                                                            <- Gen.choose(0L, burnQuantity)
      reissuable2                                                           <- Arbitrary.arbitrary[Boolean]
      fee                                                                   <- smallFeeGen
      issue                                                                 <- createIssue(sender, assetName, description, issueQuantity, decimals, reissuable, iFee, timestamp)
      reissue                                                               <- createReissue(sender, issue.assetId(), reissueQuantity, reissuable2, fee, timestamp)
      burn                                                                  <- createBurn(sender, issue.assetId(), burnQuantity, fee, timestamp)
    } yield (issue, reissue, burn)

  val issueWithInvalidReissuesGen: Gen[(IssueTransactionV1, ReissueTransactionV1, ReissueTransactionV1)] = for {
    (sender, assetName, description, quantity, decimals, _, iFee, timestamp) <- issueParamGen
    fee                                                                      <- smallFeeGen
  } yield {
    val issue    = IssueTransactionV1.selfSigned(sender, assetName, description, quantity, decimals, reissuable = true, iFee, timestamp).right.get
    val reissue1 = ReissueTransactionV1.selfSigned(sender, issue.assetId(), quantity, reissuable = false, fee, timestamp).right.get
    val reissue2 = ReissueTransactionV1.selfSigned(sender, issue.assetId(), quantity, reissuable = true, fee, timestamp + 1).right.get
    (issue, reissue1, reissue2)
  }

  def issueGen(sender: PrivateKeyAccount, fixedQuantity: Option[Long] = None): Gen[IssueTransactionV1] =
    for {
      (_, assetName, description, quantity, decimals, _, iFee, timestamp) <- issueParamGen
    } yield {
      IssueTransactionV1
        .selfSigned(sender,
                    assetName,
                    description,
                    fixedQuantity.getOrElse(quantity),
                    decimals,
                    reissuable = false,
                    1 * Constants.UnitsInWave,
                    timestamp)
        .right
        .get
    }

  val issueGen: Gen[IssueTransaction]     = issueReissueBurnGen.map(_._1)
  val reissueGen: Gen[ReissueTransaction] = issueReissueBurnGen.map(_._2)
  val burnGen: Gen[BurnTransaction]       = issueReissueBurnGen.map(_._3)

  def sponsorFeeCancelSponsorFeeGen(
      sender: PrivateKeyAccount): Gen[(IssueTransaction, SponsorFeeTransaction, SponsorFeeTransaction, SponsorFeeTransaction)] =
    for {
      (_, assetName, description, quantity, decimals, reissuable, iFee, timestamp) <- issueParamGen
      issue = IssueTransactionV1
        .selfSigned(sender, assetName, description, quantity, decimals, reissuable = reissuable, iFee, timestamp)
        .right
        .get
      minFee  <- smallFeeGen
      minFee1 <- smallFeeGen
      assetId = issue.assetId()
    } yield
      (issue,
       SponsorFeeTransaction.selfSigned(1, sender, assetId, Some(minFee), 1 * Constants.UnitsInWave, timestamp).right.get,
       SponsorFeeTransaction.selfSigned(1, sender, assetId, Some(minFee1), 1 * Constants.UnitsInWave, timestamp).right.get,
       SponsorFeeTransaction.selfSigned(1, sender, assetId, None, 1 * Constants.UnitsInWave, timestamp).right.get,
      )

  val sponsorFeeGen = for {
    sender        <- accountGen
    (_, tx, _, _) <- sponsorFeeCancelSponsorFeeGen(sender)
  } yield {
    tx
  }
  val cancelFeeSponsorshipGen = for {
    sender        <- accountGen
    (_, _, _, tx) <- sponsorFeeCancelSponsorFeeGen(sender)
  } yield {
    tx
  }

  val priceGen: Gen[Long]            = Gen.choose(1, 3 * 100000L * 100000000L)
  val matcherAmountGen: Gen[Long]    = Gen.choose(1, 3 * 100000L * 100000000L)
  val matcherFeeAmountGen: Gen[Long] = Gen.choose(1, 3 * 100000L * 100000000L)

  val orderTypeGen: Gen[OrderType] = Gen.oneOf(OrderType.BUY, OrderType.SELL)

  val orderParamGen = for {
    sender     <- accountGen
    matcher    <- accountGen
    pair       <- assetPairGen
    orderType  <- orderTypeGen
    price      <- priceGen
    amount     <- matcherAmountGen
    timestamp  <- timestampGen
    expiration <- maxOrderTimeGen
    matcherFee <- matcherFeeAmountGen
  } yield (sender, matcher, pair, orderType, price, amount, timestamp, expiration, matcherFee)

  val orderGen: Gen[Order] = for {
    (sender, matcher, pair, orderType, price, amount, timestamp, expiration, matcherFee) <- orderParamGen
  } yield Order(sender, matcher, pair, orderType, price, amount, timestamp, expiration, matcherFee)

  val arbitraryOrderGen: Gen[Order] = for {
    (sender, matcher, pair, orderType, _, _, _, _, _) <- orderParamGen
    price                                             <- Arbitrary.arbitrary[Long]
    amount                                            <- Arbitrary.arbitrary[Long]
    timestamp                                         <- Arbitrary.arbitrary[Long]
    expiration                                        <- Arbitrary.arbitrary[Long]
    matcherFee                                        <- Arbitrary.arbitrary[Long]
  } yield Order(sender, matcher, pair, orderType, price, amount, timestamp, expiration, matcherFee)

  val exchangeTransactionGen: Gen[ExchangeTransaction] = for {
    sender1: PrivateKeyAccount <- accountGen
    sender2: PrivateKeyAccount <- accountGen
    assetPair                  <- assetPairGen
    r                          <- exchangeGeneratorP(sender1, sender2, assetPair.amountAsset, assetPair.priceAsset)
  } yield r

  def exchangeGeneratorP(buyer: PrivateKeyAccount,
                         seller: PrivateKeyAccount,
                         amountAssetId: Option[ByteStr],
                         priceAssetId: Option[ByteStr],
                         fixedMatcherFee: Option[Long] = None): Gen[ExchangeTransaction] =
    for {
      (_, matcher, _, _, price, amount1, timestamp, expiration, genMatcherFee) <- orderParamGen
      amount2: Long                                                            <- matcherAmountGen
      matchedAmount: Long                                                      <- Gen.choose(Math.min(amount1, amount2) / 2000, Math.min(amount1, amount2) / 1000)
      assetPair = AssetPair(amountAssetId, priceAssetId)
    } yield {
      val matcherFee = fixedMatcherFee.getOrElse(genMatcherFee)
      val o1         = Order.buy(buyer, matcher, assetPair, price, amount1, timestamp, expiration, matcherFee)
      val o2         = Order.sell(seller, matcher, assetPair, price, amount2, timestamp, expiration, matcherFee)
      val buyFee     = (BigInt(matcherFee) * BigInt(matchedAmount) / BigInt(amount1)).longValue()
      val sellFee    = (BigInt(matcherFee) * BigInt(matchedAmount) / BigInt(amount2)).longValue()
      val trans =
        ExchangeTransaction.create(matcher, o1, o2, price, matchedAmount, buyFee, sellFee, (buyFee + sellFee) / 2, expiration - 100).explicitGet()

      trans
    }

  val randomTransactionGen: Gen[SignedTransaction] = (for {
    tr <- transferV1Gen
    (is, ri, bu) <- issueReissueBurnGen.retryUntil {
      case (i, r, b) => i.version == 1 && r.version == 1 && b.version == 1
    }
    ca <- createAliasGen.retryUntil(_.version == 1).map(_.asInstanceOf[CreateAliasTransactionV1])
    xt <- exchangeTransactionGen
    tx <- Gen.oneOf(tr, is.asInstanceOf[IssueTransactionV1], ri.asInstanceOf[ReissueTransactionV1], ca, bu.asInstanceOf[BurnTransactionV1], xt)
  } yield tx).label("random transaction")

  def randomTransactionsGen(count: Int): Gen[Seq[SignedTransaction]] =
    for {
      transactions <- Gen.listOfN(count, randomTransactionGen)
    } yield transactions

  val genesisGen: Gen[GenesisTransaction] = accountGen.flatMap(genesisGeneratorP)

  def genesisGeneratorP(recipient: PrivateKeyAccount): Gen[GenesisTransaction] =
    for {
      amt <- Gen.choose(1, 100000000L * 100000000L)
      ts  <- positiveIntGen
    } yield GenesisTransaction.create(recipient, amt, ts).right.get

  import DataEntry.MaxKeySize

  val dataKeyGen = for {
    size <- Gen.choose[Byte](0, MaxKeySize)
  } yield Random.nextString(size)

  val dataAsciiKeyGen = for {
    size <- Gen.choose[Byte](0, MaxKeySize)
  } yield Random.alphanumeric.take(size).mkString

  def longEntryGen(keyGen: Gen[String] = dataKeyGen) =
    for {
      key   <- keyGen
      value <- Gen.choose[Long](Long.MinValue, Long.MaxValue)
    } yield LongDataEntry(key, value)

  def booleanEntryGen(keyGen: Gen[String] = dataKeyGen) =
    for {
      key   <- keyGen
      value <- Gen.oneOf(true, false)
    } yield BooleanDataEntry(key, value)

<<<<<<< HEAD
  def binaryEntryGen(keyGen: Gen[String] = dataKeyGen, max: Int = MaxValueSize) =
    for {
      key   <- keyGen
      size  <- Gen.choose(0, max)
      value <- byteArrayGen(size)
    } yield BinaryDataEntry(key, ByteStr(value))

  def stringEntryGen(keyGen: Gen[String] = dataKeyGen, max: Int = MaxValueSize) =
    for {
      key   <- keyGen
      size  <- Gen.choose(0, max)
=======
  def binaryEntryGen(maxSize: Int, keyGen: Gen[String] = dataKeyGen) =
    for {
      key   <- keyGen
      size  <- Gen.choose(0, maxSize - key.length * 4 - 5)
      value <- byteArrayGen(size)
    } yield BinaryDataEntry(key, ByteStr(value))

  def stringEntryGen(maxSize: Int, keyGen: Gen[String] = dataKeyGen) =
    for {
      key   <- keyGen
      size  <- Gen.choose(0, maxSize - key.length * 4 - 5)
>>>>>>> 35f600e8
      value <- Gen.listOfN(size, aliasAlphabetGen)
    } yield StringDataEntry(key, value.mkString)

  def dataEntryGen(maxSize: Int) = Gen.oneOf(longEntryGen(), booleanEntryGen(), binaryEntryGen(maxSize), stringEntryGen(maxSize))

  val dataTransactionGen =
    (for {
      sender    <- accountGen
      timestamp <- timestampGen
      size      <- Gen.choose(0, DataTransaction.MaxEntryCount)
      maxEntrySize = (DataTransaction.MaxBytes - 122) / (size max 1) min DataEntry.MaxValueSize
      data    <- Gen.listOfN(size, dataEntryGen(maxEntrySize))
      version <- Gen.oneOf(DataTransaction.supportedVersions.toSeq)
    } yield DataTransaction.selfSigned(version, sender, data, 15000000, timestamp).right.get)
      .label("DataTransaction")

  def dataTransactionGenP(sender: PrivateKeyAccount, data: List[DataEntry[_]]): Gen[DataTransaction] =
    (for {
      version   <- Gen.oneOf(DataTransaction.supportedVersions.toSeq)
      timestamp <- timestampGen
    } yield DataTransaction.selfSigned(version, sender, data, 15000000, timestamp).right.get)
      .label("DataTransactionP")

  def preconditionsTransferAndLease(typed: EXPR): Gen[(GenesisTransaction, SetScriptTransaction, LeaseTransaction, TransferTransactionV1)] =
    for {
      master    <- accountGen
      recipient <- accountGen
      ts        <- positiveIntGen
      genesis = GenesisTransaction.create(master, ENOUGH_AMT, ts).right.get
      setScript <- selfSignedSetScriptTransactionGenP(master, ScriptV1(typed).right.get)
      transfer  <- transferGeneratorP(master, recipient.toAddress, None, None)
      lease     <- leaseAndCancelGeneratorP(master, recipient.toAddress, master)
    } yield (genesis, setScript, lease._1, transfer)

  def smartIssueTransactionGen(senderGen: Gen[PrivateKeyAccount] = accountGen,
                               sGen: Gen[Option[Script]] = Gen.option(scriptGen)): Gen[IssueTransactionV2] =
    for {
      version                                                                     <- Gen.oneOf(IssueTransactionV2.supportedVersions.toSeq)
      script                                                                      <- sGen
      (_, assetName, description, quantity, decimals, reissuable, fee, timestamp) <- issueParamGen
      sender                                                                      <- senderGen
    } yield
      IssueTransactionV2
        .selfSigned(version, AddressScheme.current.chainId, sender, assetName, description, quantity, decimals, reissuable, script, fee, timestamp)
        .explicitGet()
}<|MERGE_RESOLUTION|>--- conflicted
+++ resolved
@@ -601,31 +601,17 @@
       value <- Gen.oneOf(true, false)
     } yield BooleanDataEntry(key, value)
 
-<<<<<<< HEAD
-  def binaryEntryGen(keyGen: Gen[String] = dataKeyGen, max: Int = MaxValueSize) =
+  def binaryEntryGen(maxSize: Int, keyGen: Gen[String] = dataKeyGen) =
     for {
       key   <- keyGen
-      size  <- Gen.choose(0, max)
+      size  <- Gen.choose(0, maxSize)
       value <- byteArrayGen(size)
     } yield BinaryDataEntry(key, ByteStr(value))
 
-  def stringEntryGen(keyGen: Gen[String] = dataKeyGen, max: Int = MaxValueSize) =
+  def stringEntryGen(maxSize: Int, keyGen: Gen[String] = dataKeyGen) =
     for {
       key   <- keyGen
-      size  <- Gen.choose(0, max)
-=======
-  def binaryEntryGen(maxSize: Int, keyGen: Gen[String] = dataKeyGen) =
-    for {
-      key   <- keyGen
-      size  <- Gen.choose(0, maxSize - key.length * 4 - 5)
-      value <- byteArrayGen(size)
-    } yield BinaryDataEntry(key, ByteStr(value))
-
-  def stringEntryGen(maxSize: Int, keyGen: Gen[String] = dataKeyGen) =
-    for {
-      key   <- keyGen
-      size  <- Gen.choose(0, maxSize - key.length * 4 - 5)
->>>>>>> 35f600e8
+      size  <- Gen.choose(0, maxSize)
       value <- Gen.listOfN(size, aliasAlphabetGen)
     } yield StringDataEntry(key, value.mkString)
 
