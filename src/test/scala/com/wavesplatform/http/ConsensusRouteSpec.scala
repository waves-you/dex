--- conflicted
+++ resolved
@@ -42,13 +42,8 @@
 
   routePath("/generationsignature") - {
     "for last block" in {
-<<<<<<< HEAD
-      forAll(blockGen) { blk =>
+      forAll(randomSignerBlockGen) { blk =>
         (history.blockAt _).expects(10).returning(Some(blk)).once()
-=======
-      forAll(randomSignerBlockGen) { blk =>
-        (history.lastBlock _).expects().returning(blk).once()
->>>>>>> 47510cdd
         Get(routePath("/generationsignature")) ~> route ~> check {
           (responseAs[JsObject] \ "generationSignature").as[String] shouldEqual Base58.encode(blk.consensusData.generationSignature)
         }
@@ -71,17 +66,6 @@
     }
   }
   routePath("/basetarget") - {
-<<<<<<< HEAD
-=======
-    "for last block" in {
-      forAll(randomSignerBlockGen) { blk =>
-        (history.lastBlock _).expects().returning(blk).once()
-        Get(routePath("/basetarget")) ~> route ~> check {
-          (responseAs[JsObject] \ "baseTarget").as[Long] shouldEqual blk.consensusDataField.value.baseTarget
-        }
-      }
-    }
->>>>>>> 47510cdd
 
     "for a given block" in {
       forAll(randomSignerBlockGen, Gen.oneOf(true, false)) { case (blk, isAvailable) =>
