--- conflicted
+++ resolved
@@ -47,42 +47,15 @@
 
   val orderTypeBindings = "let t = Buy; t == Buy"
 
-<<<<<<< HEAD
-  "ScriptV1" - {
-    "forbids duplicate names" in {
-      import com.wavesplatform.lagonaki.mocks.TestBlock.{create => block}
-
-      val Success(expr, _)      = Parser.parseScript(duplicateNames)
-      val Right((typedExpr, _)) = ExpressionCompilerV1(compilerContext(ExprV1, isAssetScript = false), expr)
-      val settings = TestFunctionalitySettings.Enabled.copy(
-        preActivatedFeatures = Map(BlockchainFeatures.SmartAccounts.id -> 0, BlockchainFeatures.SmartAccountTrading.id -> 3))
-      val setup = for {
-        master <- accountGen
-        ts     <- positiveLongGen
-        genesis = GenesisTransaction.create(master, ENOUGH_AMT, ts).explicitGet()
-        script  = ExprScript(ExprV1, typedExpr, checkSize = false).explicitGet()
-        tx      = SetScriptTransaction.selfSigned(1, master, Some(script), 100000, ts + 1).explicitGet()
-      } yield (genesis, tx)
-
-      forAll(setup) {
-        case (genesis, tx) =>
-          assertDiffEi(Seq(block(Seq(genesis))), block(Seq(tx)), settings) { blockDiffEi =>
-            blockDiffEi should produce("duplicate variable names")
-          }
-=======
->>>>>>> 84246b2c
-
   "ScriptV1 allows duplicate names" in {
-    forAll(transferV2Gen.flatMap(tx => Gen.oneOf(V1, V2).map(v => (tx, v)))) {
+    forAll(transferV2Gen.flatMap(tx => Gen.oneOf(ExprV1, ExprV2).map(v => (tx, v)))) {
       case (tx, v) =>
         eval[EVALUATED](duplicateNames, v, tx) shouldBe Testing.evaluated(true)
     }
   }
 
-<<<<<<< HEAD
-    "does not have bindings defined in V2" in {
-      eval[EVALUATED](orderTypeBindings, ExprV1) should produce("definition of 'Buy' is not found")
-    }
+  "ScriptV1 - does not have bindings defined in V2" in {
+    eval[EVALUATED](orderTypeBindings, ExprV1) should produce("definition of 'Buy' is not found")
   }
 
   "ScriptV2" - {
@@ -92,13 +65,6 @@
       }
     }
 
-=======
-  "ScriptV1 - does not have bindings defined in V2" in {
-    eval[EVALUATED](orderTypeBindings, V1) should produce("definition of 'Buy' is not found")
-  }
-
-  "ScriptV2" - {
->>>>>>> 84246b2c
     "has bindings defined in V2" in {
       eval[EVALUATED](orderTypeBindings, ExprV2) shouldBe Testing.evaluated(true)
     }
