--- conflicted
+++ resolved
@@ -276,14 +276,10 @@
      'cors (false)
     )
 
-<<<<<<< HEAD
-    ws.utxSettings.maxSize shouldBe 100
-=======
     ws.utxSettings should have (
       'maxSize (10000),
       'maxTransactionAge (90.minutes)
     )
->>>>>>> ba503068
 
     ws.checkpointsSettings should have (
       'publicKey (ByteStr.decodeBase58("7EXnkmJyz1gPfLJwytThcwGwpyfjzFXC3hxBhvVK4").get)
