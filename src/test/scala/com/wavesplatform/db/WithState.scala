--- conflicted
+++ resolved
@@ -13,21 +13,12 @@
 import monix.reactive.subjects.Subject
 import org.scalatest.Suite
 
-<<<<<<< HEAD
 trait WithState extends DBCacheSettings {
+  protected val ignorePortfolioChanged: Subject[Address, Address] = Subject.empty[Address]
   protected def withState[A](fs: FunctionalitySettings)(f: Blockchain => A): A = {
     val path = Files.createTempDirectory("leveldb-test")
     val db   = openDB(path.toAbsolutePath.toString)
-    try f(new LevelDBWriter(db, fs, maxCacheSize, 2000, 120 * 60 * 1000))
-=======
-trait WithState {
-  protected val ignorePortfolioChanged: Subject[Address, Address] = Subject.empty[Address]
-
-  protected def withState[A](fs: FunctionalitySettings)(f: Blockchain => A): A = {
-    val path = Files.createTempDirectory("leveldb-test")
-    val db   = openDB(path.toAbsolutePath.toString)
-    try f(new LevelDBWriter(db, ignorePortfolioChanged, fs, 100000, 2000, 120 * 60 * 1000))
->>>>>>> ea14154b
+    try f(new LevelDBWriter(db, ignorePortfolioChanged, fs, maxCacheSize, 2000, 120 * 60 * 1000))
     finally {
       db.close()
       TestHelpers.deleteRecursively(path)
