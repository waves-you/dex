package scorex.api.http.assets

import akka.http.scaladsl.server.Route
import com.google.common.base.Charsets
import com.wavesplatform.settings.RestAPISettings
import com.wavesplatform.state2.ByteStr
import com.wavesplatform.state2.reader.SnapshotStateReader
import com.wavesplatform.utx.UtxPool
import io.netty.channel.group.ChannelGroup
import io.swagger.annotations._
import javax.ws.rs.Path
import play.api.libs.json._
import scorex.BroadcastRoute
import scorex.account.Address
<<<<<<< HEAD
import scorex.api.http._
=======
import scorex.api.http.{ApiError, ApiRoute, InvalidAddress, WrongJson}
>>>>>>> a2b97ff0
import scorex.crypto.encode.Base58
import scorex.transaction.assets.IssueTransaction
import scorex.transaction.assets.exchange.Order
import scorex.transaction.assets.exchange.OrderJson._
import scorex.transaction.{AssetIdStringLength, TransactionFactory}
import scorex.utils.Time
import scorex.wallet.Wallet

import scala.concurrent.Future
import scala.util.{Failure, Success}

@Path("/assets")
@Api(value = "assets")
case class AssetsApiRoute(settings: RestAPISettings, wallet: Wallet, utx: UtxPool, allChannels: ChannelGroup, state: SnapshotStateReader, time: Time)
    extends ApiRoute
    with BroadcastRoute {
  val MaxAddressesPerRequest = 1000

  override lazy val route =
    pathPrefix("assets") {
      balance ~ balances ~ issue ~ reissue ~ burnRoute ~ transfer ~ massTransfer ~ signOrder ~ balanceDistribution ~ details
    }

  @Path("/balance/{address}/{assetId}")
  @ApiOperation(value = "Asset's balance", notes = "Account's balance by given asset", httpMethod = "GET")
  @ApiImplicitParams(
    Array(
      new ApiImplicitParam(name = "address", value = "Address", required = true, dataType = "string", paramType = "path"),
      new ApiImplicitParam(name = "assetId", value = "Asset ID", required = true, dataType = "string", paramType = "path")
    ))
  def balance: Route =
    (get & path("balance" / Segment / Segment)) { (address, assetId) =>
      complete(balanceJson(address, assetId))
    }

  @Path("/{assetId}/distribution")
  @ApiOperation(value = "Asset balance distribution", notes = "Asset balance distribution by account", httpMethod = "GET")
  @ApiImplicitParams(
    Array(
      new ApiImplicitParam(name = "assetId", value = "Asset ID", required = true, dataType = "string", paramType = "path")
    ))
  def balanceDistribution: Route =
    (get & path(Segment / "distribution")) { assetId =>
      complete {
        Success(assetId).filter(_.length <= AssetIdStringLength).flatMap(Base58.decode) match {
          case Success(byteArray) => Json.toJson(state.assetDistribution(state.height, ByteStr(byteArray)).map { case (a, b) => a.stringRepr -> b })
          case Failure(_)         => ApiError.fromValidationError(scorex.transaction.ValidationError.GenericError("Must be base58-encoded assetId"))
        }
      }
    }
  @Path("/balance/{address}")
  @ApiOperation(value = "Account's balance", notes = "Account's balances for all assets", httpMethod = "GET")
  @ApiImplicitParams(
    Array(
      new ApiImplicitParam(name = "address", value = "Address", required = true, dataType = "string", paramType = "path")
    ))
  def balances: Route =
    (get & path("balance" / Segment)) { address =>
      complete(fullAccountAssetsInfo(address))
    }

  @Path("/details/{assetId}")
  @ApiOperation(value = "Information about an asset", notes = "Provides detailed information about given asset", httpMethod = "GET")
  @ApiImplicitParams(
    Array(
      new ApiImplicitParam(name = "assetId", value = "ID of the asset", required = true, dataType = "string", paramType = "path")
    ))
  def details: Route =
    (get & path("details" / Segment)) { id =>
      complete(assetDetails(id))
    }

  @Path("/transfer")
  @ApiOperation(value = "Transfer asset",
                notes = "Transfer asset to new address",
                httpMethod = "POST",
                produces = "application/json",
                consumes = "application/json")
  @ApiImplicitParams(
    Array(
      new ApiImplicitParam(
        name = "body",
        value = "Json with data",
        required = true,
        paramType = "body",
        dataType = "scorex.api.http.assets.TransferRequest",
        defaultValue =
          "{\"sender\":\"3Mn6xomsZZepJj1GL1QaW6CaCJAq8B3oPef\",\"recipient\":\"3Mciuup51AxRrpSz7XhutnQYTkNT9691HAk\",\"assetId\":null,\"amount\":5813874260609385500,\"feeAssetId\":\"3Z7T9SwMbcBuZgcn3mGu7MMp619CTgSWBT7wvEkPwYXGnoYzLeTyh3EqZu1ibUhbUHAsGK5tdv9vJL9pk4fzv9Gc\",\"fee\":1579331567487095949,\"timestamp\":4231642878298810008}"
      )
    ))
  def transfer: Route =
    processRequest[TransferRequests](
      "transfer", { req =>
        req.eliminate(
          x => doBroadcast(TransactionFactory.transferAsset(x, wallet, time)),
          _.eliminate(
            x => doBroadcast(TransactionFactory.versionedTransfer(x, wallet, time)),
            _ => Future.successful(WrongJson(Some(new IllegalArgumentException("Doesn't know how to process request"))))
          )
        )
      }
    )

  @Path("/masstransfer")
  @ApiOperation(value = "Mass Transfer",
                notes = "Mass transfer of assets",
                httpMethod = "POST",
                produces = "application/json",
                consumes = "application/json")
  @ApiImplicitParams(
    Array(
      new ApiImplicitParam(
        name = "body",
        value = "Json with data",
        required = true,
        paramType = "body",
        dataType = "scorex.api.http.assets.MassTransferRequest",
        defaultValue =
<<<<<<< HEAD
          "{\"sender\":\"3Mn6xomsZZepJj1GL1QaW6CaCJAq8B3oPef\",\"transfers\":(\"3Mciuup51AxRrpSz7XhutnQYTkNT9691HAk\",100000000),\"fee\":100000,\"timestamp\":1517315595291}"
=======
          "{\"version\": 1, \"sender\":\"3Mn6xomsZZepJj1GL1QaW6CaCJAq8B3oPef\",\"transfers\":(\"3Mciuup51AxRrpSz7XhutnQYTkNT9691HAk\",100000000),\"fee\":100000,\"timestamp\":1517315595291}"
>>>>>>> a2b97ff0
      )
    ))
  def massTransfer: Route =
    processRequest("masstransfer", (t: MassTransferRequest) => doBroadcast(TransactionFactory.massTransferAsset(t, wallet, time)))

  @Path("/issue")
  @ApiOperation(value = "Issue Asset", notes = "Issue new Asset", httpMethod = "POST", produces = "application/json", consumes = "application/json")
  @ApiImplicitParams(
    Array(
      new ApiImplicitParam(
        name = "body",
        value = "Json with data",
        required = true,
        paramType = "body",
        dataType = "scorex.api.http.assets.IssueRequest",
        defaultValue =
          "{\"sender\":\"string\",\"name\":\"str\",\"description\":\"string\",\"quantity\":100000,\"decimals\":7,\"reissuable\":false,\"fee\":100000000}"
      )
    ))
  def issue: Route =
    processRequest("issue", (r: IssueRequest) => doBroadcast(TransactionFactory.issueAsset(r, wallet, time)))

  @Path("/reissue")
  @ApiOperation(value = "Issue Asset", notes = "Reissue Asset", httpMethod = "POST", produces = "application/json", consumes = "application/json")
  @ApiImplicitParams(
    Array(
      new ApiImplicitParam(
        name = "body",
        value = "Json with data",
        required = true,
        paramType = "body",
        dataType = "scorex.api.http.assets.ReissueRequest",
        defaultValue = "{\"sender\":\"string\",\"assetId\":\"Base58\",\"quantity\":100000,\"reissuable\":false,\"fee\":1}"
      )
    ))
  def reissue: Route =
    processRequest("reissue", (r: ReissueRequest) => doBroadcast(TransactionFactory.reissueAsset(r, wallet, time)))

  @Path("/burn")
  @ApiOperation(value = "Burn Asset",
                notes = "Burn some of your assets",
                httpMethod = "POST",
                produces = "application/json",
                consumes = "application/json")
  @ApiImplicitParams(
    Array(
      new ApiImplicitParam(
        name = "body",
        value = "Json with data",
        required = true,
        paramType = "body",
        dataType = "scorex.api.http.assets.BurnRequest",
        defaultValue = "{\"sender\":\"string\",\"assetId\":\"Base58\",\"quantity\":100,\"fee\":100000}"
      )
    ))
  def burnRoute: Route =
    processRequest("burn", (b: BurnRequest) => doBroadcast(TransactionFactory.burnAsset(b, wallet, time)))

  @Path("/order")
  @ApiOperation(value = "Sign Order",
                notes = "Create order signed by address from wallet",
                httpMethod = "POST",
                produces = "application/json",
                consumes = "application/json")
  @ApiImplicitParams(
    Array(
      new ApiImplicitParam(
        name = "body",
        value = "Order Json with data",
        required = true,
        paramType = "body",
        dataType = "scorex.transaction.assets.exchange.Order"
      )
    ))
  def signOrder: Route =
    processRequest("order", (order: Order) => {
      wallet.privateKeyAccount(order.senderPublicKey).map(pk => Order.sign(order, pk))
    })

  private def balanceJson(address: String, assetIdStr: String): Either[ApiError, JsObject] = {
    ByteStr.decodeBase58(assetIdStr) match {
      case Success(assetId) =>
        (for {
          acc <- Address.fromString(address)
        } yield
          Json.obj("address" -> acc.address,
                   "assetId" -> assetIdStr,
                   "balance" -> JsNumber(BigDecimal(state.portfolio(acc).assets.getOrElse(assetId, 0L))))).left.map(ApiError.fromValidationError)
      case _ => Left(InvalidAddress)
    }
  }

  private def fullAccountAssetsInfo(address: String): Either[ApiError, JsObject] =
    (for {
      acc <- Address.fromString(address)
    } yield {
      Json.obj(
        "address" -> acc.address,
        "balances" -> JsArray(
          (for {
            (assetId, balance) <- state.portfolio(acc).assets
            if balance > 0
            assetInfo        <- state.assetDescription(assetId)
            issueTransaction <- state.transactionInfo(assetId)
          } yield
            Json.obj(
              "assetId"          -> assetId.base58,
              "balance"          -> balance,
              "reissuable"       -> assetInfo.reissuable,
              "quantity"         -> 0,
              "issueTransaction" -> issueTransaction._2.json()
            )).toSeq)
      )
    }).left.map(ApiError.fromValidationError)
<<<<<<< HEAD

  private def assetDetails(assetId: String): Either[ApiError, JsObject] =
    (for {
      id <- ByteStr.decodeBase58(assetId).toOption.toRight("Incorrect asset ID")
      tt <- state.transactionInfo(id).toRight("Failed to find issue transaction by ID")
      (h, mtx) = tt
      tx <- (mtx match {
        case t: IssueTransaction => Some(t)
        case _                   => None
      }).toRight("No issue transaction found with given asset ID")
      description <- state.assetDescription(id).toRight("Failed to get description of the asset")
    } yield {
      JsObject(
        Seq(
          "assetId"        -> JsString(id.base58),
          "issueHeight"    -> JsNumber(h),
          "issueTimestamp" -> JsNumber(tx.timestamp),
          "issuer"         -> JsString(tx.sender.toString),
          "name"           -> JsString(new String(tx.name, Charsets.UTF_8)),
          "description"    -> JsString(new String(tx.description, Charsets.UTF_8)),
          "decimals"       -> JsNumber(tx.decimals.toInt),
          "reissuable"     -> JsBoolean(description.reissuable),
          "quantity"       -> JsNumber(BigDecimal(description.totalVolume)),
          "script"         -> JsString(description.script.fold("")(s => s.bytes().base58))
        )
      )
    }).left.map(m => CustomValidationError(m))

=======
  @Path("/order")
  @ApiOperation(value = "Sign Order",
                notes = "Create order signed by address from wallet",
                httpMethod = "POST",
                produces = "application/json",
                consumes = "application/json")
  @ApiImplicitParams(
    Array(
      new ApiImplicitParam(
        name = "body",
        value = "Order Json with data",
        required = true,
        paramType = "body",
        dataType = "scorex.transaction.assets.exchange.Order"
      )
    ))
  def signOrder: Route =
    processRequest("order", (order: Order) => {
      wallet.privateKeyAccount(order.senderPublicKey).map(pk => Order.sign(order, pk))
    })
>>>>>>> a2b97ff0
}<|MERGE_RESOLUTION|>--- conflicted
+++ resolved
@@ -12,11 +12,7 @@
 import play.api.libs.json._
 import scorex.BroadcastRoute
 import scorex.account.Address
-<<<<<<< HEAD
 import scorex.api.http._
-=======
-import scorex.api.http.{ApiError, ApiRoute, InvalidAddress, WrongJson}
->>>>>>> a2b97ff0
 import scorex.crypto.encode.Base58
 import scorex.transaction.assets.IssueTransaction
 import scorex.transaction.assets.exchange.Order
@@ -67,6 +63,7 @@
         }
       }
     }
+
   @Path("/balance/{address}")
   @ApiOperation(value = "Account's balance", notes = "Account's balances for all assets", httpMethod = "GET")
   @ApiImplicitParams(
@@ -135,11 +132,7 @@
         paramType = "body",
         dataType = "scorex.api.http.assets.MassTransferRequest",
         defaultValue =
-<<<<<<< HEAD
-          "{\"sender\":\"3Mn6xomsZZepJj1GL1QaW6CaCJAq8B3oPef\",\"transfers\":(\"3Mciuup51AxRrpSz7XhutnQYTkNT9691HAk\",100000000),\"fee\":100000,\"timestamp\":1517315595291}"
-=======
           "{\"version\": 1, \"sender\":\"3Mn6xomsZZepJj1GL1QaW6CaCJAq8B3oPef\",\"transfers\":(\"3Mciuup51AxRrpSz7XhutnQYTkNT9691HAk\",100000000),\"fee\":100000,\"timestamp\":1517315595291}"
->>>>>>> a2b97ff0
       )
     ))
   def massTransfer: Route =
@@ -254,7 +247,6 @@
             )).toSeq)
       )
     }).left.map(ApiError.fromValidationError)
-<<<<<<< HEAD
 
   private def assetDetails(assetId: String): Either[ApiError, JsObject] =
     (for {
@@ -283,26 +275,4 @@
       )
     }).left.map(m => CustomValidationError(m))
 
-=======
-  @Path("/order")
-  @ApiOperation(value = "Sign Order",
-                notes = "Create order signed by address from wallet",
-                httpMethod = "POST",
-                produces = "application/json",
-                consumes = "application/json")
-  @ApiImplicitParams(
-    Array(
-      new ApiImplicitParam(
-        name = "body",
-        value = "Order Json with data",
-        required = true,
-        paramType = "body",
-        dataType = "scorex.transaction.assets.exchange.Order"
-      )
-    ))
-  def signOrder: Route =
-    processRequest("order", (order: Order) => {
-      wallet.privateKeyAccount(order.senderPublicKey).map(pk => Order.sign(order, pk))
-    })
->>>>>>> a2b97ff0
 }