package scorex.transaction

import scorex.serialization.Deser
import scorex.transaction.assets._
import scorex.transaction.assets.exchange.ExchangeTransaction
import scorex.transaction.lease.{LeaseCancelTransaction, LeaseTransaction}

import scala.util.{Failure, Try}

trait TypedTransaction extends Transaction {

  import TypedTransaction._

  val transactionType: TransactionType.Value
}

object TypedTransaction extends Deser[TypedTransaction] {

  //TYPES
  @SerialVersionUID(-6895735531914374629L)
  object TransactionType extends Enumeration {
    val GenesisTransaction = Value(1)
    val PaymentTransaction = Value(2)
    val IssueTransaction = Value(3)
    val TransferTransaction = Value(4)
    val ReissueTransaction = Value(5)
    val BurnTransaction = Value(6)
<<<<<<< HEAD
    val OrderMatchTransaction = Value(7)
    val LeaseTransaction = Value(8)
    val LeaseCancelTransaction = Value(9)
=======
    val ExchangeTransaction = Value(7)
>>>>>>> ad2c5619
  }

  val TimestampLength = 8
  val AmountLength = 8
  val TypeLength = 1
  val SignatureLength = 64
  val KeyLength = 32

  def parseBytes(data: Array[Byte]): Try[TypedTransaction] =
    data.head match {
      case txType: Byte if txType == TransactionType.GenesisTransaction.id =>
        GenesisTransaction.parseTail(data.tail)

      case txType: Byte if txType == TransactionType.PaymentTransaction.id =>
        PaymentTransaction.parseTail(data.tail)

      case txType: Byte if txType == TransactionType.IssueTransaction.id =>
        IssueTransaction.parseTail(data.tail)

      case txType: Byte if txType == TransactionType.TransferTransaction.id =>
        TransferTransaction.parseTail(data.tail)

      case txType: Byte if txType == TransactionType.ReissueTransaction.id =>
        ReissueTransaction.parseTail(data.tail)

      case txType: Byte if txType == TransactionType.BurnTransaction.id =>
        BurnTransaction.parseTail(data.tail)

      case txType: Byte if txType == TransactionType.ExchangeTransaction.id =>
        ExchangeTransaction.parseTail(data.tail)

      case txType: Byte if txType == TransactionType.LeaseTransaction.id =>
        LeaseTransaction.parseTail(data.tail)

      case txType: Byte if txType == TransactionType.LeaseCancelTransaction.id =>
        LeaseCancelTransaction.parseTail(data.tail)

      case txType => Failure(new Exception(s"Invalid transaction type: $txType"))
    }
}<|MERGE_RESOLUTION|>--- conflicted
+++ resolved
@@ -25,13 +25,9 @@
     val TransferTransaction = Value(4)
     val ReissueTransaction = Value(5)
     val BurnTransaction = Value(6)
-<<<<<<< HEAD
-    val OrderMatchTransaction = Value(7)
+    val ExchangeTransaction = Value(7)
     val LeaseTransaction = Value(8)
     val LeaseCancelTransaction = Value(9)
-=======
-    val ExchangeTransaction = Value(7)
->>>>>>> ad2c5619
   }
 
   val TimestampLength = 8
