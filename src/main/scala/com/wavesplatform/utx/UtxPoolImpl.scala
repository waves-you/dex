--- conflicted
+++ resolved
@@ -29,10 +29,6 @@
 import monix.reactive.{Observable, Observer}
 
 import scala.collection.JavaConverters._
-<<<<<<< HEAD
-=======
-import scala.concurrent.duration._
->>>>>>> 30d33c26
 import scala.util.{Left, Right}
 
 class UtxPoolImpl(time: Time,
@@ -51,62 +47,23 @@
   private[this] val transactions          = new ConcurrentHashMap[ByteStr, Transaction]()
   private[this] val pessimisticPortfolios = new PessimisticPortfolios(spendableBalanceChanged)
 
-<<<<<<< HEAD
-  // Metrics
-  private[this] object PoolMetrics {
-    private[this] val sizeStats         = Kamon.rangeSampler("utx-pool-size", MeasurementUnit.none, Duration.of(500, ChronoUnit.MILLIS))
-    private[this] val scriptedSizeStats = Kamon.rangeSampler("utx-pool-scripted-size", MeasurementUnit.none, Duration.of(500, ChronoUnit.MILLIS))
-    private[this] val bytesStats        = Kamon.rangeSampler("utx-pool-bytes", MeasurementUnit.information.bytes, Duration.of(500, ChronoUnit.MILLIS))
-    val processingTimeStats             = Kamon.histogram("utx-transaction-processing-time", MeasurementUnit.time.milliseconds)
-    val putRequestStats                 = Kamon.counter("utx-pool-put-if-new")
-
-    def addTransaction(tx: Transaction): Unit = {
-      sizeStats.increment()
-      if (TxCheck.isScripted(tx)) scriptedSizeStats.increment()
-      bytesStats.increment(tx.bytes().length)
-    }
-
-    def removeTransaction(tx: Transaction): Unit = {
-      sizeStats.decrement()
-      if (TxCheck.isScripted(tx)) scriptedSizeStats.decrement()
-      bytesStats.decrement(tx.bytes().length)
-    }
-  }
-
   override def putIfNew(tx: Transaction): Either[ValidationError, (Boolean, Diff)] = {
     def canReissue(blockchain: Blockchain, tx: Transaction) = tx match {
       case r: ReissueTransaction if !TxCheck.canReissue(r.asset) => Left(GenericError(s"Asset is not reissuable"))
       case _                                                     => Right(())
     }
-=======
-  override def close(): Unit = {
-    cleanup.cancel()
-    scheduler.shutdown()
-  }
->>>>>>> 30d33c26
 
     def checkAlias(blockchain: Blockchain, tx: Transaction) = tx match {
       case cat: CreateAliasTransaction if !TxCheck.canCreateAlias(cat.alias) => Left(GenericError("Alias already claimed"))
       case _                                                                 => Right(())
     }
 
-<<<<<<< HEAD
     def checkScripted(blockchain: Blockchain, tx: Transaction, skipSizeCheck: Boolean) = tx match {
       case scripted if TxCheck.isScripted(scripted) =>
         for {
           _ <- Either.cond(utxSettings.allowTransactionsFromSmartAccounts,
                            (),
                            GenericError("transactions from scripted accounts are denied from UTX pool"))
-=======
-    val toRemove = transactions.values.asScala
-      .collect { case tx if isExpired(tx) => tx.id() }
-
-    if (toRemove.nonEmpty) {
-      log.trace(s"Removing expired transactions: [${toRemove.mkString(", ")}]")
-      toRemove.foreach(remove)
-    }
-  }
->>>>>>> 30d33c26
 
           scriptedCount = transactions.values().asScala.count(TxCheck.isScripted)
           _ <- Either.cond(skipSizeCheck || scriptedCount < utxSettings.maxScriptedSize,
@@ -151,33 +108,31 @@
     }
 
     PoolMetrics.putRequestStats.increment()
-    val result = measureSuccessful(
-      PoolMetrics.processingTimeStats, {
-        val skipSizeCheck = utxSettings.allowSkipChecks && checkIsMostProfitable(tx)
-
-        for {
-          _ <- Either.cond(skipSizeCheck || transactions.size < utxSettings.maxSize, (), GenericError("Transaction pool size limit is reached"))
-
-          transactionsBytes = transactions.values.asScala // Bytes size of all transactions in pool
-            .map(_.bytes().length)
-            .sum
-          _ <- Either.cond(skipSizeCheck || (transactionsBytes + tx.bytes().length) <= utxSettings.maxBytesSize,
-                           (),
-                           GenericError("Transaction pool bytes size limit is reached"))
-
-          _    <- checkScripted(blockchain, tx, skipSizeCheck)
-          _    <- checkNotBlacklisted(tx)
-          _    <- checkAlias(blockchain, tx)
-          _    <- canReissue(blockchain, tx)
-          diff <- TransactionDiffer(fs, blockchain.lastBlockTimestamp, time.correctedTime(), blockchain.height)(blockchain, tx)
-        } yield {
-          pessimisticPortfolios.add(tx.id(), diff)
-          val isNew = Option(transactions.put(tx.id(), tx)).isEmpty
-          if (isNew) PoolMetrics.addTransaction(tx)
-          (isNew, diff)
-        }
-      }
-    )
+    val result = PoolMetrics.putTimeStats.measure {
+      val skipSizeCheck = utxSettings.allowSkipChecks && checkIsMostProfitable(tx)
+
+      for {
+        _ <- Either.cond(skipSizeCheck || transactions.size < utxSettings.maxSize, (), GenericError("Transaction pool size limit is reached"))
+
+        transactionsBytes = transactions.values.asScala // Bytes size of all transactions in pool
+          .map(_.bytes().length)
+          .sum
+        _ <- Either.cond(skipSizeCheck || (transactionsBytes + tx.bytes().length) <= utxSettings.maxBytesSize,
+                         (),
+                         GenericError("Transaction pool bytes size limit is reached"))
+
+        _    <- checkScripted(blockchain, tx, skipSizeCheck)
+        _    <- checkNotBlacklisted(tx)
+        _    <- checkAlias(blockchain, tx)
+        _    <- canReissue(blockchain, tx)
+        diff <- TransactionDiffer(fs, blockchain.lastBlockTimestamp, time.correctedTime(), blockchain.height)(blockchain, tx)
+      } yield {
+        pessimisticPortfolios.add(tx.id(), diff)
+        val isNew = Option(transactions.put(tx.id(), tx)).isEmpty
+        if (isNew) PoolMetrics.addTransaction(tx)
+        (isNew, diff)
+      }
+    }
 
     result.fold(
       err => log.trace(s"UTX putIfNew(${tx.id()}) failed with $err"),
@@ -192,7 +147,6 @@
     cleanup.doExpiredCleanup()
   }
 
-<<<<<<< HEAD
   private[this] def afterRemove(tx: Transaction): Unit = {
     PoolMetrics.removeTransaction(tx)
     pessimisticPortfolios.remove(tx.id())
@@ -201,25 +155,6 @@
   private[this] def remove(txId: ByteStr): Unit =
     Option(transactions.remove(txId))
       .foreach(afterRemove)
-=======
-  private def remove(txId: ByteStr): Unit = {
-    Option(transactions.remove(txId)).foreach(poolMetrics.removeTransaction)
-    pessimisticPortfolios.remove(txId)
-  }
-
-  private[this] def removeInvalid(): Unit =
-    transactions
-      .values()
-      .removeIf(tx =>
-        TransactionDiffer(fs, blockchain.lastBlockTimestamp, time.correctedTime(), blockchain.height)(blockchain, tx) match {
-          case Left(error) =>
-            log.trace(s"Transaction [${tx.id()}] is removed during UTX cleanup: $error")
-            true
-
-          case Right(_) =>
-            false
-      })
->>>>>>> 30d33c26
 
   override def spendableBalance(addr: Address, assetId: Asset): Long =
     blockchain.balance(addr, assetId) -
@@ -237,54 +172,28 @@
   override def transactionById(transactionId: ByteStr): Option[Transaction] = Option(transactions.get(transactionId))
 
   override def packUnconfirmed(rest: MultiDimensionalMiningConstraint): (Seq[Transaction], MultiDimensionalMiningConstraint) = {
-<<<<<<< HEAD
     cleanup.doExpiredCleanup()
 
     val differ = TransactionDiffer(fs, blockchain.lastBlockTimestamp, time.correctedTime(), blockchain.height) _
-    val (invalidTxs, reversedValidTxs, _, finalConstraint, _) = transactions.values.asScala.toSeq
-      .sorted(TransactionsOrdering.InUTXPool)
-      .iterator
-      .scanLeft((Seq.empty[ByteStr], Seq.empty[Transaction], Monoid[Diff].empty, rest, false)) {
-        case ((invalid, valid, diff, currRest, isEmpty), tx) =>
-          val updatedBlockchain = composite(blockchain, diff)
-          val updatedRest       = currRest.put(updatedBlockchain, tx)
-          if (updatedRest.isOverfilled) {
-            log.trace(
-              s"Mining constraints overfilled: ${MultiDimensionalMiningConstraint.formatOverfilledConstraints(currRest, updatedRest).mkString(", ")}")
-            (invalid, valid, diff, currRest, isEmpty)
-          } else {
-            differ(updatedBlockchain, tx) match {
-              case Right(newDiff) =>
-                (invalid, tx +: valid, Monoid.combine(diff, newDiff), updatedRest, currRest.isEmpty)
-              case Left(_) =>
-                (tx.id() +: invalid, valid, diff, currRest, isEmpty)
-=======
-    val currentTs = time.correctedTime()
-    removeExpired(currentTs)
-    val b = blockchain
-
-    val (invalidTxs, reversedValidTxs, _, finalConstraint, _, _) = poolMetrics.packTimeStats.measure {
-      val differ = TransactionDiffer(fs, blockchain.lastBlockTimestamp, currentTs, b.height) _
+    val (invalidTxs, reversedValidTxs, _, finalConstraint, _) = PoolMetrics.packTimeStats.measure {
       transactions.values.asScala.toSeq
         .sorted(TransactionsOrdering.InUTXPool)
         .iterator
-        .scanLeft((Seq.empty[ByteStr], Seq.empty[Transaction], Monoid[Diff].empty, rest, false, rest)) {
-          case ((invalid, valid, diff, currRest, _, lastOverfilled), tx) =>
-            val updatedBlockchain = composite(b, diff)
+        .scanLeft((Seq.empty[ByteStr], Seq.empty[Transaction], Monoid[Diff].empty, rest, false)) {
+          case ((invalid, valid, diff, currRest, isEmpty), tx) =>
+            val updatedBlockchain = composite(blockchain, diff)
             val updatedRest       = currRest.put(updatedBlockchain, tx)
             if (updatedRest.isOverfilled) {
-              if (updatedRest != lastOverfilled)
-                log.trace(
-                  s"Mining constraints overfilled with $tx: ${MultiDimensionalMiningConstraint.formatOverfilledConstraints(currRest, updatedRest).mkString(", ")}")
-              (invalid, valid, diff, currRest, currRest.isEmpty, updatedRest)
+              log.trace(
+                s"Mining constraints overfilled: ${MultiDimensionalMiningConstraint.formatOverfilledConstraints(currRest, updatedRest).mkString(", ")}")
+              (invalid, valid, diff, currRest, isEmpty)
             } else {
               differ(updatedBlockchain, tx) match {
                 case Right(newDiff) =>
-                  (invalid, tx +: valid, Monoid.combine(diff, newDiff), updatedRest, currRest.isEmpty, lastOverfilled)
+                  (invalid, tx +: valid, Monoid.combine(diff, newDiff), updatedRest, currRest.isEmpty)
                 case Left(_) =>
-                  (tx.id() +: invalid, valid, diff, currRest, currRest.isEmpty, lastOverfilled)
+                  (tx.id() +: invalid, valid, diff, currRest, isEmpty)
               }
->>>>>>> 30d33c26
             }
         }
         .takeWhile(!_._5) // !currRest.isEmpty
@@ -337,7 +246,6 @@
       }
     }
 
-<<<<<<< HEAD
     def isExpired(transaction: Transaction, currentTime: Long = time.correctedTime()): Boolean = {
       (currentTime - transaction.timestamp) > ExpirationTime
     }
@@ -409,41 +317,9 @@
 
   override def close(): Unit = {
     cleanup.scheduler.shutdown()
-=======
-  private def putIfNew(b: Blockchain, tx: Transaction): Either[ValidationError, (Boolean, Diff)] = {
-    poolMetrics.putRequestStats.increment()
-    val result = poolMetrics.putTimeStats.measureSuccessful(for {
-      _ <- Either.cond(transactions.size < utxSettings.maxSize, (), GenericError("Transaction pool size limit is reached"))
-
-      transactionsBytes = transactions.values.asScala // Bytes size of all transactions in pool
-        .map(_.bytes().length)
-        .sum
-      _ <- Either.cond((transactionsBytes + tx.bytes().length) <= utxSettings.maxBytesSize,
-                       (),
-                       GenericError("Transaction pool bytes size limit is reached"))
-
-      _    <- checkNotBlacklisted(tx)
-      _    <- checkScripted(b, tx)
-      _    <- checkAlias(b, tx)
-      _    <- canReissue(b, tx)
-      diff <- TransactionDiffer(fs, blockchain.lastBlockTimestamp, time.correctedTime(), blockchain.height)(b, tx)
-    } yield {
-      pessimisticPortfolios.add(tx.id(), diff)
-      val isNew = Option(transactions.put(tx.id(), tx)).isEmpty
-      if (isNew) poolMetrics.addTransaction(tx)
-      (isNew, diff)
-    })
-
-    result.fold(
-      err => log.trace(s"UTX putIfNew(${tx.id()}) failed with $err"),
-      r => log.trace(s"UTX putIfNew(${tx.id()}) succeeded, isNew = ${r._1}")
-    )
-
-    result
->>>>>>> 30d33c26
-  }
-
-  private[this] object poolMetrics {
+  }
+
+  private[this] object PoolMetrics {
     private[this] val sizeStats  = Kamon.rangeSampler("utx.pool-size", MeasurementUnit.none, Duration.of(500, ChronoUnit.MILLIS))
     private[this] val bytesStats = Kamon.rangeSampler("utx.pool-bytes", MeasurementUnit.information.bytes, Duration.of(500, ChronoUnit.MILLIS))
     val putTimeStats             = Kamon.timer("utx.put-if-new")
