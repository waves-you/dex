package com.wavesplatform.matcher.market

import akka.actor.{ActorRef, Cancellable, Props, Stash}
import akka.http.scaladsl.model._
import akka.persistence._
import com.wavesplatform.matcher.MatcherSettings
import com.wavesplatform.matcher.api._
import com.wavesplatform.matcher.market.OrderBookActor._
import com.wavesplatform.matcher.market.OrderHistoryActor._
import com.wavesplatform.matcher.model.Events.{Event, ExchangeTransactionCreated, OrderAdded}
import com.wavesplatform.matcher.model.MatcherModel.{Level, Price}
import com.wavesplatform.matcher.model._
import com.wavesplatform.metrics.TimerExt
import com.wavesplatform.network._
import com.wavesplatform.settings.FunctionalitySettings
import com.wavesplatform.state.{Blockchain, ByteStr}
import com.wavesplatform.transaction.ValidationError
import com.wavesplatform.transaction.ValidationError.{AccountBalanceError, GenericError, NegativeAmount, OrderValidationError}
import com.wavesplatform.transaction.assets.exchange._
import com.wavesplatform.utils.{NTP, ScorexLogging}
import com.wavesplatform.utx.UtxPool
import com.wavesplatform.wallet.Wallet
import io.netty.channel.group.ChannelGroup
import kamon.Kamon
import play.api.libs.json._

import scala.annotation.tailrec
import scala.concurrent.ExecutionContext.Implicits.global

class OrderBookActor(assetPair: AssetPair,
                     updateSnapshot: OrderBook => Unit,
                     val orderHistory: ActorRef,
                     val blockchain: Blockchain,
                     val wallet: Wallet,
                     val utx: UtxPool,
                     val allChannels: ChannelGroup,
                     val settings: MatcherSettings,
                     val functionalitySettings: FunctionalitySettings)
    extends PersistentActor
    with Stash
    with ScorexLogging
    with ExchangeTransactionCreator {
  override def persistenceId: String = OrderBookActor.name(assetPair)

  private val timer       = Kamon.timer("matcher.orderbook.match").refine("pair"    -> assetPair.toString)
  private val cancelTimer = Kamon.timer("matcher.orderbook.persist").refine("event" -> "OrderCancelled")
  private val validationTimeouts = Kamon
    .counter("matcher.orderbook.error")
    .refine(
      "pair"  -> assetPair.toString,
      "group" -> "validation",
      "type"  -> "timeout"
    )

  private val cleanupCancellable = context.system.scheduler.schedule(settings.orderCleanupInterval, settings.orderCleanupInterval, self, OrderCleanup)
  private var orderBook          = OrderBook.empty
  private var apiSender          = Option.empty[ActorRef]
  private var cancellable        = Option.empty[Cancellable]

  private var lastTrade: Option[Order] = None

  val okCancel: java.lang.Boolean     = Boolean.box(true)
  val failedCancel: java.lang.Boolean = Boolean.box(false)

  private def fullCommands: Receive = readOnlyCommands orElse snapshotsCommands orElse executeCommands

  private def executeCommands: Receive = {
    case order: Order        => onAddOrder(order)
    case cancel: CancelOrder => onCancelOrder(cancel.orderId)
    case OrderCleanup        => onOrderCleanup(orderBook, NTP.correctedTime())
  }

  private def snapshotsCommands: Receive = {
    case SaveSnapshot =>
      saveSnapshot(Snapshot(orderBook))

    case SaveSnapshotSuccess(metadata) =>
      log.debug(s"Snapshot has been saved: $metadata")
      deleteMessages(metadata.sequenceNr)
      deleteSnapshots(SnapshotSelectionCriteria.Latest.copy(maxSequenceNr = metadata.sequenceNr - 1))

    case SaveSnapshotFailure(metadata, reason) =>
      log.error(s"Failed to save snapshot: $metadata", reason)

    case DeleteOrderBookRequest(pair) =>
      updateSnapshot(OrderBook.empty)
      orderBook.asks.values
        .++(orderBook.bids.values)
        .flatten
        .foreach(x => context.system.eventStream.publish(Events.OrderCanceled(x, unmatchable = false)))
      deleteMessages(lastSequenceNr)
      deleteSnapshots(SnapshotSelectionCriteria.Latest)
      sender() ! GetOrderBookResponse(NTP.correctedTime(), pair, Seq(), Seq())
      context.stop(self)

    case DeleteSnapshotsSuccess(criteria) =>
      log.info(s"$persistenceId DeleteSnapshotsSuccess with $criteria")

    case DeleteSnapshotsFailure(criteria, cause) =>
      log.error(s"$persistenceId DeleteSnapshotsFailure with $criteria, reason: $cause")

    case DeleteMessagesSuccess(toSequenceNr) =>
      log.info(s"$persistenceId DeleteMessagesSuccess up to $toSequenceNr")

    case DeleteMessagesFailure(cause: Throwable, toSequenceNr: Long) =>
      log.error(s"$persistenceId DeleteMessagesFailure up to $toSequenceNr, reason: $cause")
  }

  private def waitingValidation(sentMessage: ValidateOrder): Receive = readOnlyCommands orElse {
    case ValidationTimeoutExceeded =>
      validationTimeouts.increment()
      log.warn(s"Validation timeout exceeded for $sentMessage")
      apiSender.foreach(_ ! OperationTimedOut)
      becomeFullCommands()

    case ValidateOrderResult(validatedOrderId, res) =>
      if (validatedOrderId == sentMessage.order.id()) {
        cancellable.foreach(_.cancel())
        handleValidateOrderResult(validatedOrderId, res)
      } else {
        log.warn(s"Unexpected ValidateOrderResult for order $validatedOrderId while waiting for ${sentMessage.order.id()}")
      }

    case ev =>
      log.trace("Stashed: " + ev)
      stash()
  }

  private def readOnlyCommands: Receive = {
    case GetOrdersRequest =>
      sender() ! GetOrdersResponse(orderBook.asks.values.flatten.toSeq ++ orderBook.bids.values.flatten.toSeq)
    case GetAskOrdersRequest =>
      sender() ! GetOrdersResponse(orderBook.asks.values.flatten.toSeq)
    case GetBidOrdersRequest =>
      sender() ! GetOrdersResponse(orderBook.bids.values.flatten.toSeq)
    case GetMarketStatusRequest(pair) =>
      handleGetMarketStatus(pair)
  }

  private def onOrderCleanup(orderBook: OrderBook, ts: Long): Unit = {
    orderBook.asks.values
      .++(orderBook.bids.values)
      .flatten
      .filterNot(x => {
        val validation = x.order.isValid(ts)
        validation
      })
      .map(_.order.id())
      .foreach(onCancelOrder)
  }

  private def onCancelOrder(orderIdToCancel: ByteStr): Unit =
    OrderBook.cancelOrder(orderBook, orderIdToCancel) match {
      case Some(oc) =>
        val st = cancelTimer.start()
        persist(oc) { _ =>
          handleCancelEvent(oc)
          sender() ! OrderCanceled(orderIdToCancel)
          st.stop()
        }
      case _ =>
        log.debug(s"Error cancelling $orderIdToCancel: order not found")
        sender() ! OrderCancelRejected("Order not found")
    }

  private def handleGetMarketStatus(pair: AssetPair): Unit = {
    if (pair == assetPair)
      sender() ! GetMarketStatusResponse(pair, orderBook.bids.headOption, orderBook.asks.headOption, lastTrade)
    else
      sender() ! GetMarketStatusResponse(pair, None, None, None)
  }

  private def onAddOrder(order: Order): Unit = {
    val msg = ValidateOrder(order, NTP.correctedTime())
    orderHistory ! msg
    apiSender = Some(sender())
    cancellable = Some(context.system.scheduler.scheduleOnce(settings.validationTimeout, self, ValidationTimeoutExceeded))
    context.become(waitingValidation(msg))
  }

  private def handleValidateOrderResult(orderId: ByteStr, res: Either[GenericError, Order]): Unit = {
    res match {
      case Left(err) =>
        log.debug(s"Order $orderId rejected: ${err.err}")
        apiSender.foreach(_ ! OrderRejected(err.err))
      case Right(o) =>
        log.debug(s"Order accepted: '${o.idStr()}' in '${o.assetPair.key}', trying to match ...")
        timer.measure(matchOrder(LimitOrder(o)))
        apiSender.foreach(_ ! OrderAccepted(o))
    }

    becomeFullCommands()
  }

  private def becomeFullCommands(): Unit = {
    unstashAll()
    context.become(fullCommands)
  }

  private def applyEvent(e: Event): Unit = {
    log.debug(s"Apply event $e")
    orderBook = OrderBook.updateState(orderBook, e)
    updateSnapshot(orderBook)
  }

  @tailrec
  private def matchOrder(limitOrder: LimitOrder): Unit = {
    val (submittedRemains, counterRemains) = handleMatchEvent(OrderBook.matchOrder(orderBook, limitOrder))
    if (counterRemains.isDefined) {
      if (!counterRemains.get.isValid) {
        val canceled = Events.OrderCanceled(counterRemains.get, unmatchable = true)
        processEvent(canceled)
      }
    }
    if (submittedRemains.isDefined) {
      if (submittedRemains.get.isValid) {
        matchOrder(submittedRemains.get)
      } else {
        val canceled = Events.OrderCanceled(submittedRemains.get, unmatchable = true)
        processEvent(canceled)
      }
    }
  }

  private def processEvent(e: Event): Unit = {
    val st = Kamon.timer("matcher.orderbook.persist").refine("event" -> e.getClass.getSimpleName).start()
    if (lastSequenceNr % settings.snapshotsInterval == 0) self ! SaveSnapshot
    persist(e)(_ => st.stop())
    applyEvent(e)
    context.system.eventStream.publish(e)
  }

  private def processInvalidTransaction(event: Events.OrderExecuted, err: ValidationError): Option[LimitOrder] = {
    def cancelCounterOrder(): Option[LimitOrder] = {
      processEvent(Events.OrderCanceled(event.counter, unmatchable = false))
      Some(event.submitted)
    }

    log.debug(s"Failed to execute order: $err")
    err match {
      case OrderValidationError(order, _) if order == event.submitted.order => None
      case OrderValidationError(order, _) if order == event.counter.order   => cancelCounterOrder()
      case AccountBalanceError(errs) =>
        errs.foreach(e => log.error(s"Balance error: ${e._2}"))
        if (errs.contains(event.counter.order.senderPublicKey)) {
          cancelCounterOrder()
        }
        if (errs.contains(event.submitted.order.senderPublicKey)) {
          None
        } else {
          Some(event.submitted)
        }
      case _: NegativeAmount =>
        processEvent(Events.OrderCanceled(event.submitted, unmatchable = true))
        None
      case _ =>
        cancelCounterOrder()
    }
  }

  private def handleMatchEvent(e: Event): (Option[LimitOrder], Option[LimitOrder]) = {
    e match {
      case e: Events.OrderAdded =>
        processEvent(e)
        (None, None)

      case event @ Events.OrderExecuted(o, c) =>
        (for {
          tx <- createTransaction(event)
          _  <- utx.putIfNew(tx)
        } yield tx) match {
          case Right(tx) =>
            lastTrade = Some(o.order)
            allChannels.broadcastTx(tx)
            processEvent(event)
            context.system.eventStream.publish(ExchangeTransactionCreated(tx))
            (
              if (event.submittedRemainingAmount <= 0) None
              else
                Some(
                  o.partial(
                    event.submittedRemainingAmount,
                    event.submittedRemainingFee
                  )
                ),
              if (event.counterRemainingAmount <= 0) None
              else
                Some(
                  c.partial(
                    event.counterRemainingAmount,
                    event.counterRemainingFee
                  )
                )
            )
          case Left(ex) =>
            log.info(s"""Can't create tx: $ex
                 |o1: (amount=${o.amount}, fee=${o.fee}): ${Json.prettyPrint(o.order.json())}
                 |o2: (amount=${c.amount}, fee=${c.fee}): ${Json.prettyPrint(c.order.json())}""".stripMargin)
            (processInvalidTransaction(event, ex), None)
        }

      case _ => (None, None)
    }
  }

  private def handleCancelEvent(e: Event): Unit = {
    applyEvent(e)
    context.system.eventStream.publish(e)
  }

  override def receiveCommand: Receive = fullCommands

  override def receiveRecover: Receive = {
    case evt: Event =>
      applyEvent(evt)
      if (settings.recoverOrderHistory) context.system.eventStream.publish(evt)

    case RecoveryCompleted =>
      updateSnapshot(orderBook)
      log.debug(s"Recovery completed: $orderBook")

      if (settings.recoverOrderHistory) {
        val orders = (orderBook.asks.valuesIterator ++ orderBook.bids.valuesIterator).flatten
        if (orders.nonEmpty) {
          val ids = orders.map { limitOrder =>
            context.system.eventStream.publish(OrderAdded(limitOrder))
            limitOrder.order.id()
          }.toSeq

          log.info(s"Recovering an order history for orders: ${ids.mkString(", ")}")
        }
      }

    case SnapshotOffer(_, snapshot: Snapshot) =>
      orderBook = snapshot.orderBook
      updateSnapshot(orderBook)
      log.debug(s"Recovering $persistenceId from $snapshot")
  }

  override def preRestart(reason: Throwable, message: Option[Any]): Unit = {
    log.warn(s"Restarting actor because of $message", reason)
    super.preRestart(reason, message)
  }

  override def postStop(): Unit = {
    cleanupCancellable.cancel()
    cancellable.foreach(_.cancel())
  }
}

object OrderBookActor {
  def props(assetPair: AssetPair,
            updateSnapshot: OrderBook => Unit,
            orderHistory: ActorRef,
            blockchain: Blockchain,
            settings: MatcherSettings,
            wallet: Wallet,
            utx: UtxPool,
            allChannels: ChannelGroup,
            functionalitySettings: FunctionalitySettings): Props =
    Props(new OrderBookActor(assetPair, updateSnapshot, orderHistory, blockchain, wallet, utx, allChannels, settings, functionalitySettings))

  def name(assetPair: AssetPair): String = assetPair.toString

<<<<<<< HEAD
  private case class ShutdownStatus(initiated: Boolean, oldMessagesDeleted: Boolean, oldSnapshotsDeleted: Boolean, onComplete: () => Unit) {
    def completed: Boolean  = initiated && oldMessagesDeleted && oldSnapshotsDeleted
    def tryComplete(): Unit = if (completed) onComplete()
  }

  case class GetOrderBookRequest(assetPair: AssetPair, depth: Option[Int])

  case class GetMarketStatusRequest(assetPair: AssetPair)

=======
>>>>>>> 70eef129
  case class DeleteOrderBookRequest(assetPair: AssetPair)

  case class CancelOrder(orderId: ByteStr)

  case object OrderCleanup

  case class GetOrderBookResponse(ts: Long, pair: AssetPair, bids: Seq[LevelAgg], asks: Seq[LevelAgg]) {
    def toHttpResponse: HttpResponse = HttpResponse(
      entity = HttpEntity(
        ContentTypes.`application/json`,
        JsonSerializer.serialize(OrderBookResult(ts, pair, bids, asks))
      )
    )
  }

  object GetOrderBookResponse {
    def empty(pair: AssetPair): GetOrderBookResponse = GetOrderBookResponse(NTP.correctedTime(), pair, Seq(), Seq())
  }

  case class GetMarketStatusResponse(pair: AssetPair,
                                     bid: Option[(Price, Level[LimitOrder])],
                                     ask: Option[(Price, Level[LimitOrder])],
                                     last: Option[Order])
      extends MatcherResponse(
        StatusCodes.OK,
        Json.obj(
          "lastPrice" -> last.map(_.price),
          "lastSide"  -> last.map(_.orderType.toString),
          "bid"       -> bid.map(_._1),
          "bidAmount" -> bid.map(_._2.map(_.amount).sum),
          "ask"       -> ask.map(_._1),
          "askAmount" -> ask.map(_._2.map(_.amount).sum)
        )
      )

  // Direct requests
  case object GetOrdersRequest

  case object GetBidOrdersRequest

  case object GetAskOrdersRequest

  case class GetOrdersResponse(orders: Seq[LimitOrder])

  case object SaveSnapshot

  case class Snapshot(orderBook: OrderBook)

  case object ValidationTimeoutExceeded
}<|MERGE_RESOLUTION|>--- conflicted
+++ resolved
@@ -362,23 +362,13 @@
 
   def name(assetPair: AssetPair): String = assetPair.toString
 
-<<<<<<< HEAD
-  private case class ShutdownStatus(initiated: Boolean, oldMessagesDeleted: Boolean, oldSnapshotsDeleted: Boolean, onComplete: () => Unit) {
-    def completed: Boolean  = initiated && oldMessagesDeleted && oldSnapshotsDeleted
-    def tryComplete(): Unit = if (completed) onComplete()
-  }
-
-  case class GetOrderBookRequest(assetPair: AssetPair, depth: Option[Int])
+  case class DeleteOrderBookRequest(assetPair: AssetPair)
+
+  case class CancelOrder(orderId: ByteStr)
+
+  case object OrderCleanup
 
   case class GetMarketStatusRequest(assetPair: AssetPair)
-
-=======
->>>>>>> 70eef129
-  case class DeleteOrderBookRequest(assetPair: AssetPair)
-
-  case class CancelOrder(orderId: ByteStr)
-
-  case object OrderCleanup
 
   case class GetOrderBookResponse(ts: Long, pair: AssetPair, bids: Seq[LevelAgg], asks: Seq[LevelAgg]) {
     def toHttpResponse: HttpResponse = HttpResponse(
