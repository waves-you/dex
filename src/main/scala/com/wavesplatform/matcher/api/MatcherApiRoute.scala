package com.wavesplatform.matcher.api

import akka.actor.ActorRef
import akka.http.scaladsl.model.StatusCodes
import akka.http.scaladsl.server.{Directive0, Directive1, Route}
import akka.pattern.ask
import akka.util.Timeout
import com.google.common.primitives.Longs
import com.wavesplatform.account.{Address, PublicKeyAccount}
import com.wavesplatform.api.http._
import com.wavesplatform.common.state.ByteStr
import com.wavesplatform.common.utils.Base58
import com.wavesplatform.crypto
import com.wavesplatform.matcher.AddressActor.GetOrderStatus
import com.wavesplatform.matcher.AddressDirectory.{Envelope => Env}
import com.wavesplatform.matcher.Matcher.StoreEvent
import com.wavesplatform.matcher.error.MatcherError
import com.wavesplatform.matcher.market.MatcherActor.{GetMarkets, GetSnapshotOffsets, MarketData, SnapshotOffsetsResponse}
import com.wavesplatform.matcher.market.OrderBookActor._
import com.wavesplatform.matcher.model._
import com.wavesplatform.matcher.queue.{QueueEvent, QueueEventWithMeta}
import com.wavesplatform.matcher.{AddressActor, AssetPairBuilder, Matcher}
import com.wavesplatform.metrics.TimerExt
import com.wavesplatform.settings.{RestAPISettings, WavesSettings}
import com.wavesplatform.transaction.Asset
import com.wavesplatform.transaction.assets.exchange.OrderJson._
import com.wavesplatform.transaction.assets.exchange.{AssetPair, Order}
import com.wavesplatform.utils.{ScorexLogging, Time}
import io.swagger.annotations._
import javax.ws.rs.Path
import kamon.Kamon
import org.iq80.leveldb.DB
import play.api.libs.json._

import scala.concurrent.ExecutionContext.Implicits.global
import scala.concurrent.Future
import scala.reflect.ClassTag
import scala.util.Failure

@Path("/matcher")
@Api(value = "/matcher/")
case class MatcherApiRoute(assetPairBuilder: AssetPairBuilder,
                           matcherPublicKey: PublicKeyAccount,
                           matcher: ActorRef,
                           addressActor: ActorRef,
                           storeEvent: StoreEvent,
                           orderBook: AssetPair => Option[Either[Unit, ActorRef]],
                           getMarketStatus: AssetPair => Option[MarketStatus],
                           orderValidator: Order => Either[MatcherError, Order],
                           orderBookSnapshot: OrderBookSnapshotHttpCache,
                           wavesSettings: WavesSettings,
                           matcherStatus: () => Matcher.Status,
                           db: DB,
                           time: Time,
                           currentOffset: () => QueueEventWithMeta.Offset,
<<<<<<< HEAD
=======
                           lastOffset: () => Future[QueueEventWithMeta.Offset],
>>>>>>> 30d33c26
                           matcherAccountFee: Long)
    extends ApiRoute
    with ScorexLogging {

  import MatcherApiRoute._
  import PathMatchers._
  import wavesSettings._

  override val settings: RestAPISettings = restAPISettings
  private implicit val timeout: Timeout  = wavesSettings.matcherSettings.actorResponseTimeout

  private val timer      = Kamon.timer("matcher.api-requests")
  private val placeTimer = timer.refine("action" -> "place")

  override lazy val route: Route = pathPrefix("matcher") {
    matcherStatusBarrier {
      getMatcherPublicKey ~ getOrderBook ~ marketStatus ~ place ~ getAssetPairAndPublicKeyOrderHistory ~ getPublicKeyOrderHistory ~
        getAllOrderHistory ~ tradableBalance ~ reservedBalance ~ orderStatus ~
        historyDelete ~ cancel ~ cancelAll ~ orderbooks ~ orderBookDelete ~ getTransactionsByOrder ~ forceCancelOrder ~
        getSettings ~ getCurrentOffset ~ getLastOffset ~ getOldestSnapshotOffset ~ getAllSnapshotOffsets
    }
  }

  private def matcherStatusBarrier: Directive0 = matcherStatus() match {
    case Matcher.Status.Working  => pass
    case Matcher.Status.Starting => complete(DuringStart)
    case Matcher.Status.Stopping => complete(DuringShutdown)
  }

  private def unavailableOrderBookBarrier(p: AssetPair): Directive0 = orderBook(p) match {
    case Some(Left(_)) => complete(OrderBookUnavailable(MatcherError.OrderBookUnavailable(p)))
    case _             => pass
  }

  private def withAssetPair(p: AssetPair, redirectToInverse: Boolean = false, suffix: String = ""): Directive1[AssetPair] =
    assetPairBuilder.validateAssetPair(p) match {
      case Right(_) => provide(p)
      case Left(e) if redirectToInverse =>
        assetPairBuilder
          .validateAssetPair(p.reverse)
          .fold(
            _ => complete(StatusCodes.NotFound -> Json.obj("message" -> e)),
            _ => redirect(s"/matcher/orderbook/${p.priceAssetStr}/${p.amountAssetStr}$suffix", StatusCodes.MovedPermanently)
          )
      case Left(e) => complete(StatusCodes.NotFound -> Json.obj("message" -> e))
    }

  private def withCancelRequest(f: CancelOrderRequest => Route): Route =
    post {
      entity(as[CancelOrderRequest]) { req =>
        if (req.isSignatureValid()) f(req) else complete(CancelRequestInvalidSignature)
      } ~ complete(StatusCodes.BadRequest)
    } ~ complete(StatusCodes.MethodNotAllowed)

  private def signedGet(publicKey: PublicKeyAccount): Directive0 =
    (headerValueByName("Timestamp") & headerValueByName("Signature")).tflatMap {
      case (timestamp, sig) =>
        require(crypto.verify(Base58.tryDecodeWithLimit(sig).get, publicKey.publicKey ++ Longs.toByteArray(timestamp.toLong), publicKey.publicKey),
                "Incorrect signature")
        pass
    }

  @inline
  private def askAddressActor[A: ClassTag](sender: Address, msg: AddressActor.Command): Future[A] = {
    (addressActor ? Env(sender, msg))
      .mapTo[A]
      .andThen {
        case Failure(e) => log.warn(s"Error processing $msg", e)
      }
  }

  @Path("/")
  @ApiOperation(value = "Matcher Public Key", notes = "Get matcher public key", httpMethod = "GET")
  def getMatcherPublicKey: Route = (pathEndOrSingleSlash & get) {
    complete(JsString(Base58.encode(matcherPublicKey.publicKey)))
  }

  @Path("/settings")
  @ApiOperation(value = "Matcher Settings", notes = "Get matcher settings", httpMethod = "GET")
  def getSettings: Route = (path("settings") & get) {
<<<<<<< HEAD

    complete(
      StatusCodes.OK -> Json.obj(
        "priceAssets" -> matcherSettings.priceAssets,
        "orderFee"    -> matcherSettings.orderFee.getJson(matcherAccountFee).value
=======
    complete(
      StatusCodes.OK -> Json.obj(
        "priceAssets" -> matcherSettings.priceAssets,
        "orderFee" -> Json.obj(
          "waves" -> Json.obj(
            "baseFee" -> (matcherSettings.minOrderFee + matcherAccountFee)
          )
        ),
>>>>>>> 30d33c26
      )
    )
  }

  @Path("/orderbook/{amountAsset}/{priceAsset}")
  @ApiOperation(value = "Get Order Book for a given Asset Pair", notes = "Get Order Book for a given Asset Pair", httpMethod = "GET")
  @ApiImplicitParams(
    Array(
      new ApiImplicitParam(name = "amountAsset", value = "Amount Asset Id in Pair, or 'WAVES'", dataType = "string", paramType = "path"),
      new ApiImplicitParam(name = "priceAsset", value = "Price Asset Id in Pair, or 'WAVES'", dataType = "string", paramType = "path"),
      new ApiImplicitParam(name = "depth",
                           value = "Limit the number of bid/ask records returned",
                           required = false,
                           dataType = "integer",
                           paramType = "query")
    ))
  def getOrderBook: Route = (path("orderbook" / AssetPairPM) & get) { p =>
    parameters('depth.as[Int].?) { depth =>
      withAssetPair(p, redirectToInverse = true) { pair =>
        complete(orderBookSnapshot.get(pair, depth))
      }
    }
  }

  @Path("/orderbook/{amountAsset}/{priceAsset}/status")
  @ApiOperation(value = "Get Market Status", notes = "Get current market data such as last trade, best bid and ask", httpMethod = "GET")
  @ApiImplicitParams(
    Array(
      new ApiImplicitParam(name = "amountAsset", value = "Amount Asset Id in Pair, or 'WAVES'", dataType = "string", paramType = "path"),
      new ApiImplicitParam(name = "priceAsset", value = "Price Asset Id in Pair, or 'WAVES'", dataType = "string", paramType = "path")
    ))
  def marketStatus: Route = (path("orderbook" / AssetPairPM / "status") & get) { p =>
    withAssetPair(p, redirectToInverse = true) { pair =>
      getMarketStatus(pair).fold(complete(StatusCodes.NotFound -> Json.obj("message" -> "There is no information about this asset pair"))) { ms =>
        complete(StatusCodes.OK -> ms)
      }
    }
  }

  @Path("/orderbook")
  @ApiOperation(value = "Place order",
                notes = "Place a new limit order (buy or sell)",
                httpMethod = "POST",
                produces = "application/json",
                consumes = "application/json")
  @ApiImplicitParams(
    Array(
      new ApiImplicitParam(
        name = "body",
        value = "Json with data",
        required = true,
        paramType = "body",
        dataType = "com.wavesplatform.transaction.assets.exchange.Order"
      )
    ))
  def place: Route = path("orderbook") {
    (pathEndOrSingleSlash & post & jsonEntity[Order]) { order =>
      unavailableOrderBookBarrier(order.assetPair) {
        complete(placeTimer.measureFuture(orderValidator(order) match {
          case Right(_)    => placeTimer.measureFuture(askAddressActor[MatcherResponse](order.sender, AddressActor.PlaceOrder(order)))
          case Left(error) => Future.successful[MatcherResponse](OrderRejected(error))
        }))
      }
    }
  }

  @Path("/orderbook")
  @ApiOperation(value = "Get the open trading markets", notes = "Get the open trading markets along with trading pairs meta data", httpMethod = "GET")
  def orderbooks: Route = (path("orderbook") & pathEndOrSingleSlash & get) {
    complete((matcher ? GetMarkets).mapTo[Seq[MarketData]].map { markets =>
      StatusCodes.OK -> Json.obj(
        "matcherPublicKey" -> Base58.encode(matcherPublicKey.publicKey),
        "markets" -> JsArray(markets.map(m =>
          Json.obj(
            "amountAsset"     -> m.pair.amountAssetStr,
            "amountAssetName" -> m.amountAssetName,
            "amountAssetInfo" -> m.amountAssetInfo,
            "priceAsset"      -> m.pair.priceAssetStr,
            "priceAssetName"  -> m.priceAssetName,
            "priceAssetInfo"  -> m.priceAssetinfo,
            "created"         -> m.created
        )))
      )
    })
  }

  private def handleCancelRequest(assetPair: Option[AssetPair], sender: Address, orderId: Option[ByteStr], timestamp: Option[Long]): Route =
    complete((timestamp, orderId) match {
      case (Some(ts), None)  => askAddressActor[MatcherResponse](sender, AddressActor.CancelAllOrders(assetPair, ts))
      case (None, Some(oid)) => askAddressActor[MatcherResponse](sender, AddressActor.CancelOrder(oid))
      case _                 => OrderCancelRejected(MatcherError.CancelRequestIsIncomplete)
    })

  private def handleCancelRequest(assetPair: Option[AssetPair]): Route =
    withCancelRequest { req =>
      handleCancelRequest(assetPair, req.sender, req.orderId, req.timestamp)
    }

  @Path("/orderbook/{amountAsset}/{priceAsset}/cancel")
  @ApiOperation(
    value = "Cancel order",
    notes = "Cancel previously submitted order if it's not already filled completely",
    httpMethod = "POST",
    produces = "application/json",
    consumes = "application/json"
  )
  @ApiImplicitParams(
    Array(
      new ApiImplicitParam(name = "amountAsset", value = "Amount Asset Id in Pair, or 'WAVES'", dataType = "string", paramType = "path"),
      new ApiImplicitParam(name = "priceAsset", value = "Price Asset Id in Pair, or 'WAVES'", dataType = "string", paramType = "path"),
      new ApiImplicitParam(
        name = "body",
        value = "Json with data",
        required = true,
        paramType = "body",
        dataType = "com.wavesplatform.matcher.api.CancelOrderRequest"
      )
    ))
  def cancel: Route = (path("orderbook" / AssetPairPM / "cancel") & post) { p =>
    withAssetPair(p) { pair =>
      handleCancelRequest(Some(pair))
    }
  }

  @Path("/orderbook/cancel")
  @ApiOperation(
    value = "Cancel all active orders",
    httpMethod = "POST",
    produces = "application/json",
    consumes = "application/json"
  )
  @ApiImplicitParams(
    Array(
      new ApiImplicitParam(
        name = "body",
        value = "Json with data",
        required = true,
        paramType = "body",
        dataType = "com.wavesplatform.matcher.api.CancelOrderRequest"
      )
    ))
  def cancelAll: Route = (path("orderbook" / "cancel") & post) {
    handleCancelRequest(None)
  }

  @Path("/orderbook/{amountAsset}/{priceAsset}/delete")
  @Deprecated
  @ApiOperation(
    value = "Delete Order from History by Id",
    notes = "This method is deprecated and doesn't work anymore. Please don't use it.",
    httpMethod = "POST",
    produces = "application/json",
    consumes = "application/json"
  )
  @ApiImplicitParams(
    Array(
      new ApiImplicitParam(name = "amountAsset", value = "Amount Asset Id in Pair, or 'WAVES'", dataType = "string", paramType = "path"),
      new ApiImplicitParam(name = "priceAsset", value = "Price Asset Id in Pair, or 'WAVES'", dataType = "string", paramType = "path"),
      new ApiImplicitParam(
        name = "body",
        value = "Json with data",
        required = true,
        paramType = "body",
        dataType = "com.wavesplatform.matcher.api.CancelOrderRequest"
      )
    ))
  def historyDelete: Route = (path("orderbook" / AssetPairPM / "delete") & post) { _ =>
    json[CancelOrderRequest] { req =>
      req.orderId.fold[MatcherResponse](NotImplemented(MatcherError.FeatureNotImplemented))(OrderDeleted)
    }
  }

  private def loadOrders(address: Address, pair: Option[AssetPair], activeOnly: Boolean): Route = complete {
    askAddressActor[Seq[(ByteStr, OrderInfo[OrderStatus])]](address, AddressActor.GetOrders(pair, activeOnly))
      .map(orders =>
        StatusCodes.OK -> orders.map {
          case (id, oi) =>
            Json.obj(
              "id"        -> id.base58,
              "type"      -> oi.side.toString,
              "amount"    -> oi.amount,
              "price"     -> oi.price,
              "timestamp" -> oi.timestamp,
              "filled" -> (oi.status match {
                case OrderStatus.Filled(f)          => f
                case OrderStatus.PartiallyFilled(f) => f
                case OrderStatus.Cancelled(f)       => f
                case _                              => 0L
              }),
              "status"    -> oi.status.name,
              "assetPair" -> oi.assetPair.json
            )
      })
  }

  @Path("/orderbook/{amountAsset}/{priceAsset}/publicKey/{publicKey}")
  @ApiOperation(value = "Order History by Asset Pair and Public Key",
                notes = "Get Order History for a given Asset Pair and Public Key",
                httpMethod = "GET")
  @ApiImplicitParams(
    Array(
      new ApiImplicitParam(name = "amountAsset", value = "Amount Asset Id in Pair, or 'WAVES'", dataType = "string", paramType = "path"),
      new ApiImplicitParam(name = "priceAsset", value = "Price Asset Id in Pair, or 'WAVES'", dataType = "string", paramType = "path"),
      new ApiImplicitParam(name = "publicKey", value = "Public Key", required = true, dataType = "string", paramType = "path"),
      new ApiImplicitParam(
        name = "activeOnly",
        value = "Return active only orders (Accepted and PartiallyFilled)",
        required = false,
        dataType = "boolean",
        paramType = "query",
        defaultValue = "false"
      ),
      new ApiImplicitParam(name = "Timestamp", value = "Timestamp", required = true, dataType = "integer", paramType = "header"),
      new ApiImplicitParam(name = "Signature",
                           value = "Signature of [Public Key ++ Timestamp] bytes",
                           required = true,
                           dataType = "string",
                           paramType = "header")
    ))
  def getAssetPairAndPublicKeyOrderHistory: Route = (path("orderbook" / AssetPairPM / "publicKey" / PublicKeyPM) & get) { (p, publicKey) =>
    withAssetPair(p, redirectToInverse = true, s"/publicKey/$publicKey") { pair =>
      parameters('activeOnly.as[Boolean].?) { activeOnly =>
        signedGet(publicKey) {
          loadOrders(publicKey, Some(pair), activeOnly.getOrElse(false))
        }
      }
    }
  }

  @Path("/orderbook/{publicKey}")
  @ApiOperation(value = "Order History by Public Key", notes = "Get Order History for a given Public Key", httpMethod = "GET")
  @ApiImplicitParams(
    Array(
      new ApiImplicitParam(name = "publicKey", value = "Public Key", required = true, dataType = "string", paramType = "path"),
      new ApiImplicitParam(
        name = "activeOnly",
        value = "Return active only orders (Accepted and PartiallyFilled)",
        required = false,
        dataType = "boolean",
        paramType = "query",
        defaultValue = "false"
      ),
      new ApiImplicitParam(name = "Timestamp", value = "Timestamp", required = true, dataType = "integer", paramType = "header"),
      new ApiImplicitParam(name = "Signature",
                           value = "Signature of [Public Key ++ Timestamp] bytes",
                           required = true,
                           dataType = "string",
                           paramType = "header")
    ))
  def getPublicKeyOrderHistory: Route = (path("orderbook" / PublicKeyPM) & get) { publicKey =>
    parameters('activeOnly.as[Boolean].?) { activeOnly =>
      signedGet(publicKey) {
        loadOrders(publicKey, None, activeOnly.getOrElse(false))
      }
    }
  }

  @Path("/orders/cancel/{orderId}")
  @ApiOperation(value = "Cancel Order by ID without signature", notes = "Cancel Order by ID without signature", httpMethod = "POST")
  @ApiImplicitParams(
    Array(
      new ApiImplicitParam(name = "orderId", value = "Order Id", required = true, dataType = "string", paramType = "path")
    ))
  def forceCancelOrder: Route = (path("orders" / "cancel" / ByteStrPM) & post & withAuth) { orderId =>
    DBUtils.order(db, orderId) match {
      case Some(order) => handleCancelRequest(None, order.sender, Some(orderId), None)
      case None        => complete(OrderCancelRejected(MatcherError.OrderNotFound(orderId)))
    }
  }

  @Path("/orders/{address}")
  @ApiOperation(value = "All Order History by address", notes = "Get All Order History for a given address", httpMethod = "GET")
  @ApiImplicitParams(
    Array(
      new ApiImplicitParam(name = "address", value = "Address", dataType = "string", paramType = "path"),
      new ApiImplicitParam(
        name = "activeOnly",
        value = "Return active only orders (Accepted and PartiallyFilled)",
        required = false,
        dataType = "boolean",
        paramType = "query",
        defaultValue = "false"
      ),
    ))
  def getAllOrderHistory: Route = (path("orders" / AddressPM) & get & withAuth) { address =>
    parameters('activeOnly.as[Boolean].?) { activeOnly =>
      loadOrders(address, None, activeOnly.getOrElse(true))
    }
  }

  @Path("/orderbook/{amountAsset}/{priceAsset}/tradableBalance/{address}")
  @ApiOperation(value = "Tradable balance for Asset Pair", notes = "Get Tradable balance for the given Asset Pair", httpMethod = "GET")
  @ApiImplicitParams(
    Array(
      new ApiImplicitParam(name = "amountAsset", value = "Amount Asset Id in Pair, or 'WAVES'", dataType = "string", paramType = "path"),
      new ApiImplicitParam(name = "priceAsset", value = "Price Asset Id in Pair, or 'WAVES'", dataType = "string", paramType = "path"),
      new ApiImplicitParam(name = "address", value = "Account Address", required = true, dataType = "string", paramType = "path")
    ))
  def tradableBalance: Route = (path("orderbook" / AssetPairPM / "tradableBalance" / AddressPM) & get) { (pair, address) =>
    withAssetPair(pair, redirectToInverse = true, s"/tradableBalance/$address") { pair =>
      complete {
        askAddressActor[Map[Asset, Long]](address, AddressActor.GetTradableBalance(pair))
          .map(stringifyAssetIds)
      }
    }
  }

  @Path("/balance/reserved/{publicKey}")
  @ApiOperation(value = "Reserved Balance", notes = "Get non-zero balance of open orders", httpMethod = "GET")
  @ApiImplicitParams(
    Array(
      new ApiImplicitParam(name = "publicKey", value = "Public Key", required = true, dataType = "string", paramType = "path"),
      new ApiImplicitParam(name = "Timestamp", value = "Timestamp", required = true, dataType = "integer", paramType = "header"),
      new ApiImplicitParam(name = "Signature",
                           value = "Signature of [Public Key ++ Timestamp] bytes",
                           required = true,
                           dataType = "string",
                           paramType = "header")
    ))
  def reservedBalance: Route = (path("balance" / "reserved" / PublicKeyPM) & get) { publicKey =>
    signedGet(publicKey) {
      complete {
        askAddressActor[Map[Asset, Long]](publicKey, AddressActor.GetReservedBalance)
          .map(stringifyAssetIds)
      }
    }
  }

  @Path("/orderbook/{amountAsset}/{priceAsset}/{orderId}")
  @ApiOperation(value = "Order Status", notes = "Get Order status for a given Asset Pair during the last 30 days", httpMethod = "GET")
  @ApiImplicitParams(
    Array(
      new ApiImplicitParam(name = "amountAsset", value = "Amount Asset Id in Pair, or 'WAVES'", dataType = "string", paramType = "path"),
      new ApiImplicitParam(name = "priceAsset", value = "Price Asset Id in Pair, or 'WAVES'", dataType = "string", paramType = "path"),
      new ApiImplicitParam(name = "orderId", value = "Order Id", required = true, dataType = "string", paramType = "path")
    ))
  def orderStatus: Route = (path("orderbook" / AssetPairPM / ByteStrPM) & get) { (p, orderId) =>
    withAssetPair(p, redirectToInverse = true, s"/$orderId") { _ =>
      complete(
        DBUtils
          .order(db, orderId)
          .fold[Future[OrderStatus]](Future.successful(OrderStatus.NotFound)) { order =>
            askAddressActor[OrderStatus](order.sender, GetOrderStatus(orderId))
          }
          .map(_.json))
    }
  }

  @Path("/orderbook/{amountAsset}/{priceAsset}")
  @ApiOperation(
    value = "Remove Order Book for a given Asset Pair",
    notes = "Remove Order Book for a given Asset Pair. Attention! Use this method only when clients can't place orders on this pair!",
    httpMethod = "DELETE"
  )
  @ApiImplicitParams(
    Array(
      new ApiImplicitParam(name = "amountAsset", value = "Amount Asset Id in Pair, or 'WAVES'", dataType = "string", paramType = "path"),
      new ApiImplicitParam(name = "priceAsset", value = "Price Asset Id in Pair, or 'WAVES'", dataType = "string", paramType = "path")
    ))
  def orderBookDelete: Route = (path("orderbook" / AssetPairPM) & delete & withAuth) { p =>
    withAssetPair(p) { pair =>
      unavailableOrderBookBarrier(pair) {
        complete(storeEvent(QueueEvent.OrderBookDeleted(pair)).map(_ => SimpleResponse(StatusCodes.Accepted, "Deleting order book")))
      }
    }
  }

  @Path("/transactions/{orderId}")
  @ApiOperation(value = "Get Exchange Transactions for order",
                notes = "Get all exchange transactions created by DEX on execution of the given order",
                httpMethod = "GET")
  @ApiImplicitParams(
    Array(
      new ApiImplicitParam(name = "orderId", value = "Order Id", dataType = "string", paramType = "path")
    ))
  def getTransactionsByOrder: Route = (path("transactions" / ByteStrPM) & get) { orderId =>
    complete(StatusCodes.OK -> Json.toJson(DBUtils.transactionsForOrder(db, orderId)))
  }

  @Path("/debug/currentOffset")
  @ApiOperation(value = "Get a current offset in the queue", notes = "", httpMethod = "GET")
  def getCurrentOffset: Route = (path("debug" / "currentOffset") & get & withAuth) {
    complete(StatusCodes.OK -> currentOffset())
  }

  @Path("/debug/lastOffset")
  @ApiOperation(value = "Get the last offset in the queue", notes = "", httpMethod = "GET")
  def getLastOffset: Route = (path("debug" / "lastOffset") & get & withAuth) {
    complete(lastOffset().map(StatusCodes.OK -> _))
  }

  @Path("/debug/oldestSnapshotOffset")
  @ApiOperation(value = "Get the oldest snapshot's offset in the queue", notes = "", httpMethod = "GET")
  def getOldestSnapshotOffset: Route = (path("debug" / "oldestSnapshotOffset") & get & withAuth) {
    complete {
      (matcher ? GetSnapshotOffsets).mapTo[SnapshotOffsetsResponse].map { x =>
        StatusCodes.OK -> x.offsets.valuesIterator.min
      }
    }
  }

  @Path("/debug/allSnapshotOffsets")
  @ApiOperation(value = "Get all snapshots' offsets in the queue", notes = "", httpMethod = "GET")
  def getAllSnapshotOffsets: Route = (path("debug" / "allSnapshotOffsets") & get & withAuth) {
    complete {
      (matcher ? GetSnapshotOffsets).mapTo[SnapshotOffsetsResponse].map { x =>
        val js = Json.obj(
          x.offsets.map {
            case (assetPair, offset) =>
              assetPair.key -> Json.toJsFieldJsValueWrapper(offset)
          }.toSeq: _*
        )

        StatusCodes.OK -> js
      }
    }
  }
}

object MatcherApiRoute {
  private def stringifyAssetIds(balances: Map[Asset, Long]): Map[String, Long] =
    balances.map { case (aid, v) => AssetPair.assetIdStr(aid) -> v }
}<|MERGE_RESOLUTION|>--- conflicted
+++ resolved
@@ -53,10 +53,7 @@
                            db: DB,
                            time: Time,
                            currentOffset: () => QueueEventWithMeta.Offset,
-<<<<<<< HEAD
-=======
                            lastOffset: () => Future[QueueEventWithMeta.Offset],
->>>>>>> 30d33c26
                            matcherAccountFee: Long)
     extends ApiRoute
     with ScorexLogging {
@@ -137,22 +134,10 @@
   @Path("/settings")
   @ApiOperation(value = "Matcher Settings", notes = "Get matcher settings", httpMethod = "GET")
   def getSettings: Route = (path("settings") & get) {
-<<<<<<< HEAD
-
     complete(
       StatusCodes.OK -> Json.obj(
         "priceAssets" -> matcherSettings.priceAssets,
         "orderFee"    -> matcherSettings.orderFee.getJson(matcherAccountFee).value
-=======
-    complete(
-      StatusCodes.OK -> Json.obj(
-        "priceAssets" -> matcherSettings.priceAssets,
-        "orderFee" -> Json.obj(
-          "waves" -> Json.obj(
-            "baseFee" -> (matcherSettings.minOrderFee + matcherAccountFee)
-          )
-        ),
->>>>>>> 30d33c26
       )
     )
   }
