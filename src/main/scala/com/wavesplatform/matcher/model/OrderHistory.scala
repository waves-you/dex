--- conflicted
+++ resolved
@@ -134,29 +134,12 @@
 
   def orderAccepted(event: OrderAdded): Unit = db.readWrite { rw =>
     val lo = event.order
-    val id = lo.order.id()
     saveOrder(rw, lo.order)
 
     val updated = saveOrderInfo(rw, event)
     val opDiff  = diff(event, updated)
     saveOpenVolume(rw, opDiff)
 
-<<<<<<< HEAD
-    if (updated(id).isNew) {
-      val opDiff = diffAccepted(updated(id))
-      saveOpenVolume(rw, opDiff)
-
-      // for OrderAdded events, updatedInfo contains just one element
-      updated.values.foreach { x =>
-        val o         = x.order
-        val k         = MatcherKeys.addressOrdersSeqNr(o.senderPublicKey)
-        val nextSeqNr = rw.get(k) + 1
-        rw.put(k, nextSeqNr)
-
-        val spendAssetId = if (o.orderType == OrderType.BUY) o.assetPair.priceAsset else o.assetPair.amountAsset
-        rw.put(MatcherKeys.addressOrders(o.senderPublicKey, nextSeqNr), Some(OrderAssets(ByteStr(o.id()), spendAssetId)))
-      }
-=======
     val accepted = updated(lo.order.id())
     if (accepted.origInfo.isEmpty) {
       // for OrderAdded events, updatedInfo contains just one element
@@ -164,8 +147,7 @@
       val k         = MatcherKeys.addressOrdersSeqNr(o.senderPublicKey)
       val nextSeqNr = rw.get(k) + 1
       rw.put(k, nextSeqNr)
-      rw.put(MatcherKeys.addressOrders(o.senderPublicKey, nextSeqNr), Some(OrderAssets(o.id(), lo.spentAsset)))
->>>>>>> 24456546
+      rw.put(MatcherKeys.addressOrders(o.senderPublicKey, nextSeqNr), Some(OrderAssets(ByteStr(o.id()), lo.spentAsset)))
     }
   }
 
@@ -205,7 +187,7 @@
       rw.put(k, nextSeqNr)
       rw.put(
         MatcherKeys.addressOrders(owner, nextSeqNr),
-        Some(OrderAssets(canceledOrder.id(), event.limitOrder.spentAsset))
+        Some(OrderAssets(ByteStr(canceledOrder.id()), event.limitOrder.spentAsset))
       )
     }
   }
@@ -245,7 +227,7 @@
                                    executedFee: Option[Long] = None,
                                    lastSpend: Option[Long] = None)
 
-  def diff(event: Event, changes: Map[ByteStr, OrderInfoChange]): Map[Address, OpenPortfolio] = {
+  def diff(event: Event, changes: Map[Array[Byte], OrderInfoChange]): Map[Address, OpenPortfolio] = {
     changes.values.foldLeft(Map.empty[Address, OpenPortfolio]) {
       case (r, change) =>
         Monoid.combine(
