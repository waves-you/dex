package com.wavesplatform.matcher.smart

import cats.data.EitherT
import cats.implicits._
import cats.kernel.Monoid
import com.wavesplatform.lang.Global
import com.wavesplatform.lang.Version._
import com.wavesplatform.lang.v1.compiler.Terms.{CONST_LONG, CaseObj}
import com.wavesplatform.lang.v1.compiler.Types.FINAL
import com.wavesplatform.lang.v1.evaluator.FunctionIds._
import com.wavesplatform.lang.v1.evaluator.ctx._
import com.wavesplatform.lang.v1.evaluator.ctx.impl.waves.Bindings.{ordType, orderObject}
import com.wavesplatform.lang.v1.evaluator.ctx.impl.waves.Types._
import com.wavesplatform.lang.v1.evaluator.ctx.impl.{CryptoContext, PureContext, _}
import com.wavesplatform.lang.v1.traits.domain.OrdType
import com.wavesplatform.lang.v1.{CTX, FunctionHeader}
import com.wavesplatform.transaction.assets.exchange.Order
import com.wavesplatform.transaction.smart.RealTransactionWrapper
import monix.eval.Coeval

object MatcherContext {

<<<<<<< HEAD
  def build(version: Version, nByte: Byte, in: Coeval[Order]): EvaluationContext = {
=======
  def build(version: ScriptVersion, nByte: Byte, in: Coeval[Order], proofsEnabled: Boolean): EvaluationContext = {
>>>>>>> 0b95af9b
    val baseContext = Monoid.combine(PureContext.build(version), CryptoContext.build(Global)).evaluationContext

    val inputEntityCoeval: Coeval[Either[String, CaseObj]] =
      Coeval.defer(in.map(o => Right(orderObject(RealTransactionWrapper.ord(o), proofsEnabled))))

    val sellOrdTypeCoeval: Coeval[Either[String, CaseObj]] = Coeval(Right(ordType(OrdType.Sell)))
    val buyOrdTypeCoeval: Coeval[Either[String, CaseObj]]  = Coeval(Right(ordType(OrdType.Buy)))

    val heightCoeval: Coeval[Either[String, CONST_LONG]] = Coeval.evalOnce(Left("height is inaccessible when running script on matcher"))

    val orderType: CaseType = buildOrderType(proofsEnabled)
    val matcherTypes        = Seq(addressType, orderType, assetPairType)

    val matcherVars: Map[String, ((FINAL, String), LazyVal)] = Map(
      ("height", ((com.wavesplatform.lang.v1.compiler.Types.LONG, "undefined height placeholder"), LazyVal(EitherT(heightCoeval)))),
      ("tx", ((orderType.typeRef, "Processing order"), LazyVal(EitherT(inputEntityCoeval)))),
      ("Sell", ((ordTypeType, "Sell OrderType"), LazyVal(EitherT(sellOrdTypeCoeval)))),
      ("Buy", ((ordTypeType, "Buy OrderType"), LazyVal(EitherT(buyOrdTypeCoeval))))
    )

    def inaccessibleFunction(name: String, internalName: Short): BaseFunction = {
      val msg = s"Function $name is inaccessible when running script on matcher"
      NativeFunction(name, 1, internalName, UNIT, msg, Seq.empty: _*)(_ => msg.asLeft)
    }

    def inaccessibleUserFunction(name: String): BaseFunction = {
      val msg = s"Function $name is inaccessible when running script on matcher"
      NativeFunction(
        name,
        1,
        FunctionTypeSignature(UNIT, Seq.empty, FunctionHeader.User(name)),
        _ => msg.asLeft,
        msg,
        Array.empty
      )
    }

    val getIntegerF: BaseFunction           = inaccessibleFunction("getInteger", DATA_LONG_FROM_STATE)
    val getBooleanF: BaseFunction           = inaccessibleFunction("getBoolean", DATA_BOOLEAN_FROM_STATE)
    val getBinaryF: BaseFunction            = inaccessibleFunction("getBinary", DATA_BYTES_FROM_STATE)
    val getStringF: BaseFunction            = inaccessibleFunction("getString", DATA_STRING_FROM_STATE)
    val txByIdF: BaseFunction               = inaccessibleFunction("txByIdF", GETTRANSACTIONBYID)
    val txHeightByIdF: BaseFunction         = inaccessibleFunction("txHeightByIdF", TRANSACTIONHEIGHTBYID)
    val addressFromPublicKeyF: BaseFunction = inaccessibleUserFunction("addressFromPublicKeyF")
    val addressFromStringF: BaseFunction    = inaccessibleUserFunction("addressFromStringF")
    val addressFromRecipientF: BaseFunction = inaccessibleFunction("addressFromRecipientF", ADDRESSFROMRECIPIENT)
    val assetBalanceF: BaseFunction         = inaccessibleFunction("assetBalanceF", ACCOUNTASSETBALANCE)
    val wavesBalanceF: BaseFunction         = inaccessibleUserFunction("wavesBalanceF")

    val functions = Array(
      txByIdF,
      txHeightByIdF,
      getIntegerF,
      getBooleanF,
      getBinaryF,
      getStringF,
      addressFromPublicKeyF,
      addressFromStringF,
      addressFromRecipientF,
      assetBalanceF,
      wavesBalanceF
    )

    val matcherContext = CTX(matcherTypes, matcherVars, functions).evaluationContext

    baseContext |+| matcherContext
  }

}<|MERGE_RESOLUTION|>--- conflicted
+++ resolved
@@ -20,11 +20,7 @@
 
 object MatcherContext {
 
-<<<<<<< HEAD
-  def build(version: Version, nByte: Byte, in: Coeval[Order]): EvaluationContext = {
-=======
-  def build(version: ScriptVersion, nByte: Byte, in: Coeval[Order], proofsEnabled: Boolean): EvaluationContext = {
->>>>>>> 0b95af9b
+  def build(version: Version, nByte: Byte, in: Coeval[Order], proofsEnabled: Boolean): EvaluationContext = {
     val baseContext = Monoid.combine(PureContext.build(version), CryptoContext.build(Global)).evaluationContext
 
     val inputEntityCoeval: Coeval[Either[String, CaseObj]] =
