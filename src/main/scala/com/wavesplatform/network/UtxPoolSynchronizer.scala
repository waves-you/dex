package com.wavesplatform.network

import java.util.concurrent.Executors

import akka.dispatch.ExecutionContexts
import com.wavesplatform.UtxPool
import com.wavesplatform.state2.diffs.TransactionDiffer.TransactionValidationError
import io.netty.channel.ChannelHandler.Sharable
import io.netty.channel.{ChannelHandlerContext, ChannelInboundHandlerAdapter}
import scorex.transaction.Transaction
import scorex.transaction.ValidationError.AlreadyInThePool
import scorex.utils.ScorexLogging

import scala.concurrent.Future

@Sharable
class UtxPoolSynchronizer(utx: UtxPool, allChannels: ChannelGroup)
  extends ChannelInboundHandlerAdapter with ScorexLogging {

  private implicit val executor = ExecutionContexts.fromExecutor(Executors.newSingleThreadExecutor())

  override def channelRead(ctx: ChannelHandlerContext, msg: AnyRef): Unit = msg match {
<<<<<<< HEAD
    case t: Transaction => Future(utx.putIfNew(t, Some(ctx.channel())) match {
      case already@Left(AlreadyInThePool(_)) =>
        log.trace(s"${id(ctx)} Transaction $already")
=======
    case t: Transaction => Future(utx.putIfNew(t) match {
>>>>>>> f476f139
      case Left(TransactionValidationError(e, _)) =>
        log.debug(s"${id(ctx)} Error processing transaction ${t.id}: $e")
      case Left(e) =>
        log.debug(s"${id(ctx)} Error processing transaction ${t.id}: $e")
      case Right(_) =>
        allChannels.broadcast(RawBytes(TransactionMessageSpec.messageCode, t.bytes), Some(ctx.channel()))
        log.trace(s"${id(ctx)} Added transaction ${t.id} to UTX pool")
    })
    case _ => super.channelRead(ctx, msg)
  }
}<|MERGE_RESOLUTION|>--- conflicted
+++ resolved
@@ -6,6 +6,7 @@
 import com.wavesplatform.UtxPool
 import com.wavesplatform.state2.diffs.TransactionDiffer.TransactionValidationError
 import io.netty.channel.ChannelHandler.Sharable
+import io.netty.channel.group.ChannelGroup
 import io.netty.channel.{ChannelHandlerContext, ChannelInboundHandlerAdapter}
 import scorex.transaction.Transaction
 import scorex.transaction.ValidationError.AlreadyInThePool
@@ -20,13 +21,7 @@
   private implicit val executor = ExecutionContexts.fromExecutor(Executors.newSingleThreadExecutor())
 
   override def channelRead(ctx: ChannelHandlerContext, msg: AnyRef): Unit = msg match {
-<<<<<<< HEAD
-    case t: Transaction => Future(utx.putIfNew(t, Some(ctx.channel())) match {
-      case already@Left(AlreadyInThePool(_)) =>
-        log.trace(s"${id(ctx)} Transaction $already")
-=======
     case t: Transaction => Future(utx.putIfNew(t) match {
->>>>>>> f476f139
       case Left(TransactionValidationError(e, _)) =>
         log.debug(s"${id(ctx)} Error processing transaction ${t.id}: $e")
       case Left(e) =>
