--- conflicted
+++ resolved
@@ -47,7 +47,7 @@
 
       val invoker                                       = tx.sender.toAddress.bytes
       val maybePayment: Option[(Long, Option[ByteStr])] = tx.payment.map(p => (p.amount, p.assetId))
-      ContractEvaluator.apply(ctx, contract, ContractEvaluator.Invokation(tx.fc, invoker, maybePayment, tx.contractAddress.bytes))
+      ContractEvaluator.apply(ctx, contract, ContractEvaluator.Invocation(tx.fc, invoker, maybePayment, tx.contractAddress.bytes))
     }
 
     sc match {
@@ -56,26 +56,7 @@
         contract.cfs.find(_.u.name == functionName) match {
           case None => Left(GenericError(s"No function '$functionName' at address ${tx.contractAddress}"))
           case Some(_) =>
-<<<<<<< HEAD
             evalContract(contract).left
-=======
-            val ctx = Monoid
-              .combineAll(
-                Seq(
-                  PureContext.build(StdLibVersion.V3),
-                  CryptoContext.build(Global),
-                  WavesContext.build(StdLibVersion.V3,
-                                     new WavesEnvironment(AddressScheme.current.chainId, Coeval(tx.asInstanceOf[In]), Coeval(height), blockchain),
-                                     false)
-                ))
-              .evaluationContext
-
-            val invoker                                       = tx.sender.toAddress.bytes
-            val maybePayment: Option[(Long, Option[ByteStr])] = tx.payment.map(p => (p.amount, p.assetId))
-            val res =
-              ContractEvaluator.apply(ctx, contract, ContractEvaluator.Invocation(tx.fc, invoker, maybePayment, tx.contractAddress.bytes))
-            res.left
->>>>>>> 3dea35f8
               .map(a => GenericError(a.toString): ValidationError)
               .flatMap {
                 case ContractResult(ds, ps) =>
