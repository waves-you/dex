package com.wavesplatform.state.diffs

import cats._
import com.wavesplatform.features.FeatureProvider._
import com.wavesplatform.features.{BlockchainFeature, BlockchainFeatures}
import com.wavesplatform.settings.FunctionalitySettings
import com.wavesplatform.state.{Portfolio, _}
import scorex.account.Address
import scorex.transaction.ValidationError._
import scorex.transaction._
import scorex.transaction.assets._
import scorex.transaction.assets.exchange.ExchangeTransaction
import scorex.transaction.lease.{LeaseCancelTransaction, LeaseTransaction}
import scorex.transaction.smart.SetScriptTransaction
import scorex.transaction.transfer._

import scala.concurrent.duration._
import scala.util.{Left, Right}

object CommonValidation {

  val MaxTimeTransactionOverBlockDiff: FiniteDuration     = 90.minutes
  val MaxTimePrevBlockOverTransactionDiff: FiniteDuration = 2.hours
  private val ScriptExtraFee                              = 400000L

  def disallowSendingGreaterThanBalance[T <: Transaction](blockchain: Blockchain,
                                                          settings: FunctionalitySettings,
                                                          blockTime: Long,
                                                          tx: T): Either[ValidationError, T] =
    if (blockTime >= settings.allowTemporaryNegativeUntil) {
      def checkTransfer(sender: Address, assetId: Option[AssetId], amount: Long, feeAssetId: Option[AssetId], feeAmount: Long) = {
        val amountDiff = assetId match {
          case Some(aid) => Portfolio(0, LeaseBalance.empty, Map(aid -> -amount))
          case None      => Portfolio(-amount, LeaseBalance.empty, Map.empty)
        }
        val feeDiff = feeAssetId match {
          case Some(aid) => Portfolio(0, LeaseBalance.empty, Map(aid -> -feeAmount))
          case None      => Portfolio(-feeAmount, LeaseBalance.empty, Map.empty)
        }

        val spendings       = Monoid.combine(amountDiff, feeDiff)
        val oldWavesBalance = blockchain.portfolio(sender).balance

        val newWavesBalance = oldWavesBalance + spendings.balance
        if (newWavesBalance < 0) {
          Left(
            GenericError(
              "Attempt to transfer unavailable funds: Transaction application leads to " +
                s"negative waves balance to (at least) temporary negative state, current balance equals $oldWavesBalance, " +
                s"spends equals ${spendings.balance}, result is $newWavesBalance"))
        } else if (spendings.assets.nonEmpty) {
          val oldAssetBalances = blockchain.portfolio(sender).assets
          val balanceError = spendings.assets.collectFirst {
            case (aid, delta) if oldAssetBalances.getOrElse(aid, 0L) + delta < 0 =>
              val availableBalance = oldAssetBalances.getOrElse(aid, 0L)
              GenericError(
                "Attempt to transfer unavailable funds: Transaction application leads to negative asset " +
                  s"'$aid' balance to (at least) temporary negative state, current balance is $availableBalance, " +
                  s"spends equals $delta, result is ${availableBalance + delta}")
          }

          balanceError.fold[Either[ValidationError, T]](Right(tx))(Left(_))
        } else Right(tx)
      }

      tx match {
        case ptx: PaymentTransaction if blockchain.portfolio(ptx.sender).balance < (ptx.amount + ptx.fee) =>
          Left(
            GenericError(
              "Attempt to pay unavailable funds: balance " +
                s"${blockchain.portfolio(ptx.sender).balance} is less than ${ptx.amount + ptx.fee}"))
        case ttx: TransferTransaction     => checkTransfer(ttx.sender, ttx.assetId, ttx.amount, ttx.feeAssetId, ttx.fee)
        case mtx: MassTransferTransaction => checkTransfer(mtx.sender, mtx.assetId, mtx.transfers.map(_.amount).sum, None, mtx.fee)
        case _                            => Right(tx)
      }
    } else Right(tx)

  def disallowDuplicateIds[T <: Transaction](blockchain: Blockchain,
                                             settings: FunctionalitySettings,
                                             height: Int,
                                             tx: T): Either[ValidationError, T] = tx match {
    case _: PaymentTransaction => Right(tx)
    case _                     => if (blockchain.containsTransaction(tx.id())) Left(AlreadyInTheState(tx.id(), 0)) else Right(tx)
  }

  def disallowBeforeActivationTime[T <: Transaction](blockchain: Blockchain, height: Int, tx: T): Either[ValidationError, T] = {

    def activationBarrier(b: BlockchainFeature) =
      Either.cond(
        blockchain.isFeatureActivated(b, height),
        tx,
        ValidationError.ActivationError(s"${tx.getClass.getSimpleName} transaction has not been activated yet")
      )

    tx match {
      case _: BurnTransaction         => Right(tx)
      case _: PaymentTransaction      => Right(tx)
      case _: GenesisTransaction      => Right(tx)
      case _: TransferTransactionV1   => Right(tx)
      case _: IssueTransactionV1      => Right(tx)
      case _: ReissueTransaction      => Right(tx)
      case _: ExchangeTransaction     => Right(tx)
      case _: LeaseTransaction        => Right(tx)
      case _: LeaseCancelTransaction  => Right(tx)
      case _: CreateAliasTransaction  => Right(tx)
      case _: MassTransferTransaction => activationBarrier(BlockchainFeatures.MassTransfer)
      case _: DataTransaction         => activationBarrier(BlockchainFeatures.DataTransaction)
      case _: SetScriptTransaction    => activationBarrier(BlockchainFeatures.SmartAccounts)
      case _: TransferTransactionV2   => activationBarrier(BlockchainFeatures.SmartAccounts)
      case _: IssueTransactionV2      => activationBarrier(BlockchainFeatures.SmartAccounts)
      case _: SponsorFeeTransaction   => activationBarrier(BlockchainFeatures.FeeSponsorship)
      case _                          => Left(GenericError("Unknown transaction must be explicitly activated"))
    }
  }

  def disallowTxFromFuture[T <: Transaction](settings: FunctionalitySettings, time: Long, tx: T): Either[ValidationError, T] = {
    val allowTransactionsFromFutureByTimestamp = tx.timestamp < settings.allowTransactionsFromFutureUntil
    if (!allowTransactionsFromFutureByTimestamp && tx.timestamp - time > MaxTimeTransactionOverBlockDiff.toMillis)
      Left(Mistiming(s"Transaction ts ${tx.timestamp} is from far future. BlockTime: $time"))
    else Right(tx)
  }

  def disallowTxFromPast[T <: Transaction](prevBlockTime: Option[Long], tx: T): Either[ValidationError, T] =
    prevBlockTime match {
      case Some(t) if (t - tx.timestamp) > MaxTimePrevBlockOverTransactionDiff.toMillis =>
        Left(Mistiming(s"Transaction ts ${tx.timestamp} is too old. Previous block time: $prevBlockTime"))
      case _ => Right(tx)
    }

  def checkFee(blockchain: Blockchain, fs: FunctionalitySettings, height: Int, tx: Transaction): Either[ValidationError, Unit] = {
    def hasScript: Boolean = tx match {
      case tx: Transaction with Authorized => blockchain.accountScript(tx.sender).isDefined
      case _                               => false
    }

    def feeInUnits: Either[ValidationError, Int] = tx match {
      case _: GenesisTransaction           => Right(0)
      case _: PaymentTransaction           => Right(1)
      case _: IssueTransaction             => Right(1000)
      case _: SmartIssueTransaction        => Right(1000)
      case _: ReissueTransaction           => Right(1000)
      case _: BurnTransaction              => Right(1)
      case _: TransferTransaction          => Right(1)
      case tx: MassTransferTransaction     => Right(1 + (tx.transfers.size + 1) / 2)
      case _: LeaseTransaction             => Right(1)
      case _: LeaseCancelTransaction       => Right(1)
      case _: ExchangeTransaction          => Right(3)
      case _: CreateAliasTransaction       => Right(1)
      case tx: DataTransaction             => Right(1 + (tx.bytes().length - 1) / 1024)
      case _: SetScriptTransaction         => Right(1)
      case _: VersionedTransferTransaction => Right(1)
      case _: SponsorFeeTransaction        => Right(1000)
      case _                               => Left(UnsupportedTransactionType)
    }

    if (height >= Sponsorship.sponsoredFeesSwitchHeight(blockchain, fs))
      for {
<<<<<<< HEAD
        feeInUnits <- tx match {
          case gtx: GenesisTransaction      => Right(0)
          case ptx: PaymentTransaction      => Right(1)
          case itx: IssueTransactionV1      => Right(1000)
          case sitx: IssueTransactionV2     => Right(1000)
          case rtx: ReissueTransaction      => Right(1000)
          case btx: BurnTransaction         => Right(1)
          case ttx: TransferTransactionV1   => Right(1)
          case mtx: MassTransferTransaction => Right(1 + (mtx.transfers.size + 1) / 2)
          case ltx: LeaseTransaction        => Right(1)
          case ltx: LeaseCancelTransaction  => Right(1)
          case etx: ExchangeTransaction     => Right(3)
          case atx: CreateAliasTransaction  => Right(1)
          case dtx: DataTransaction         => Right(1 + (dtx.bytes().length - 1) / 1024)
          case sstx: SetScriptTransaction   => Right(5)
          case sttx: TransferTransactionV2  => Right(1)
          case stx: SponsorFeeTransaction   => Right(1000)
          case _                            => Left(UnsupportedTransactionType)
        }
        wavesFee <- tx.assetFee._1 match {
=======
        feeInUnits <- feeInUnits
        txWavesFee <- tx.assetFee._1 match {
>>>>>>> b9f8276f
          case None => Right(tx.assetFee._2)
          case Some(assetId) =>
            for {
              assetInfo <- blockchain.assetDescription(assetId).toRight(GenericError(s"Asset $assetId does not exist, cannot be used to pay fees"))
              wavesFee <- Either.cond(
                assetInfo.sponsorship > 0,
                Sponsorship.toWaves(tx.assetFee._2, assetInfo.sponsorship),
                GenericError(s"Asset $assetId is not sponsored, cannot be used to pay fees")
              )
            } yield wavesFee
        }
        minimumFee = feeInUnits * Sponsorship.FeeUnit
        _ <- Either.cond(
          txWavesFee >= minimumFee,
          (),
          GenericError(
            s"Fee in ${tx.assetFee._1.fold("WAVES")(_.toString)} for ${tx.builder.classTag} does not exceed minimal value of $minimumFee WAVES: $txWavesFee")
        )
        totalRequiredFee = minimumFee + (if (hasScript) ScriptExtraFee else 0L)
        _ <- Either.cond(
          txWavesFee >= totalRequiredFee,
          (),
          InsufficientFee(s"Scripted account requires $totalRequiredFee fee for this transaction, but given: $txWavesFee")
        )
      } yield ()
    else if (hasScript)
      for {
        feeInUnits <- feeInUnits
        txWavesFee <- tx.assetFee._1 match {
          case None    => Right(tx.assetFee._2)
          case Some(_) => Left(GenericError("Scripted accounts can accept transactions with Waves as fee only"))
        }
        totalRequiredFee = feeInUnits * Sponsorship.FeeUnit + ScriptExtraFee
        _ <- Either.cond(
          txWavesFee >= totalRequiredFee,
          (),
          InsufficientFee(s"Scripted account requires $totalRequiredFee fee for this transaction, but given: $txWavesFee")
        )
      } yield ()
    else Right(())
  }
}<|MERGE_RESOLUTION|>--- conflicted
+++ resolved
@@ -132,54 +132,29 @@
       case tx: Transaction with Authorized => blockchain.accountScript(tx.sender).isDefined
       case _                               => false
     }
-
     def feeInUnits: Either[ValidationError, Int] = tx match {
-      case _: GenesisTransaction           => Right(0)
-      case _: PaymentTransaction           => Right(1)
-      case _: IssueTransaction             => Right(1000)
-      case _: SmartIssueTransaction        => Right(1000)
-      case _: ReissueTransaction           => Right(1000)
-      case _: BurnTransaction              => Right(1)
-      case _: TransferTransaction          => Right(1)
-      case tx: MassTransferTransaction     => Right(1 + (tx.transfers.size + 1) / 2)
-      case _: LeaseTransaction             => Right(1)
-      case _: LeaseCancelTransaction       => Right(1)
-      case _: ExchangeTransaction          => Right(3)
-      case _: CreateAliasTransaction       => Right(1)
-      case tx: DataTransaction             => Right(1 + (tx.bytes().length - 1) / 1024)
-      case _: SetScriptTransaction         => Right(1)
-      case _: VersionedTransferTransaction => Right(1)
-      case _: SponsorFeeTransaction        => Right(1000)
-      case _                               => Left(UnsupportedTransactionType)
+      case _: GenesisTransaction       => Right(0)
+      case _: PaymentTransaction       => Right(1)
+      case _: IssueTransactionV1       => Right(1000)
+      case _: IssueTransactionV2       => Right(1000)
+      case _: ReissueTransaction       => Right(1000)
+      case _: BurnTransaction          => Right(1)
+      case _: TransferTransactionV1    => Right(1)
+      case tx: MassTransferTransaction => Right(1 + (tx.transfers.size + 1) / 2)
+      case _: LeaseTransaction         => Right(1)
+      case _: LeaseCancelTransaction   => Right(1)
+      case _: ExchangeTransaction      => Right(3)
+      case _: CreateAliasTransaction   => Right(1)
+      case tx: DataTransaction         => Right(1 + (tx.bytes().length - 1) / 1024)
+      case _: SetScriptTransaction     => Right(1)
+      case _: TransferTransactionV2    => Right(1)
+      case _: SponsorFeeTransaction    => Right(1000)
+      case _                           => Left(UnsupportedTransactionType)
     }
-
     if (height >= Sponsorship.sponsoredFeesSwitchHeight(blockchain, fs))
       for {
-<<<<<<< HEAD
-        feeInUnits <- tx match {
-          case gtx: GenesisTransaction      => Right(0)
-          case ptx: PaymentTransaction      => Right(1)
-          case itx: IssueTransactionV1      => Right(1000)
-          case sitx: IssueTransactionV2     => Right(1000)
-          case rtx: ReissueTransaction      => Right(1000)
-          case btx: BurnTransaction         => Right(1)
-          case ttx: TransferTransactionV1   => Right(1)
-          case mtx: MassTransferTransaction => Right(1 + (mtx.transfers.size + 1) / 2)
-          case ltx: LeaseTransaction        => Right(1)
-          case ltx: LeaseCancelTransaction  => Right(1)
-          case etx: ExchangeTransaction     => Right(3)
-          case atx: CreateAliasTransaction  => Right(1)
-          case dtx: DataTransaction         => Right(1 + (dtx.bytes().length - 1) / 1024)
-          case sstx: SetScriptTransaction   => Right(5)
-          case sttx: TransferTransactionV2  => Right(1)
-          case stx: SponsorFeeTransaction   => Right(1000)
-          case _                            => Left(UnsupportedTransactionType)
-        }
-        wavesFee <- tx.assetFee._1 match {
-=======
         feeInUnits <- feeInUnits
         txWavesFee <- tx.assetFee._1 match {
->>>>>>> b9f8276f
           case None => Right(tx.assetFee._2)
           case Some(assetId) =>
             for {
