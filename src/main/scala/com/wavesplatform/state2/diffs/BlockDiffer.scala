--- conflicted
+++ resolved
@@ -17,16 +17,11 @@
 
   def right(diff: Diff): Either[ValidationError, Diff] = Right(diff)
 
-<<<<<<< HEAD
-  def fromBlock(settings: FunctionalitySettings, s: StateReader)(block: Block): Either[ValidationError, BlockDiff] =
-    Signed.validateSignatures(block).flatMap { _ => apply(settings, s)(block.signerData.generator, block.feesDistribution, block.timestamp, block.transactionData, 1) }
+  def fromBlock(settings: FunctionalitySettings, s: StateReader, pervBlockTimestamp : Option[Long])(block: Block): Either[ValidationError, BlockDiff] =
+    Signed.validateSignatures(block).flatMap { _ => apply(settings, s, pervBlockTimestamp)(block.signerData.generator, block.feesDistribution, block.timestamp, block.transactionData, 1) }
 
-  def fromLiquidBlock(settings: FunctionalitySettings, s: StateReader)(block: Block): Either[ValidationError, BlockDiff] =
-    Signed.validateSignatures(block).flatMap { _ => apply(settings, s)(block.signerData.generator, block.feesDistribution, block.timestamp, block.transactionData, 0) }
-=======
-  def fromBlock(settings: FunctionalitySettings, s: StateReader,  pervBlockTimestamp : Option[Long])(block: Block): Either[ValidationError, BlockDiff] =
-    Signed.validateSignatures(block).flatMap { _ => apply(settings, s, pervBlockTimestamp)(block.feesDistribution, block.timestamp, block.transactionData, 1) }
->>>>>>> ab5352ab
+  def fromLiquidBlock(settings: FunctionalitySettings, s: StateReader, pervBlockTimestamp : Option[Long])(block: Block): Either[ValidationError, BlockDiff] =
+    Signed.validateSignatures(block).flatMap { _ => apply(settings, s, pervBlockTimestamp)(block.signerData.generator, block.feesDistribution, block.timestamp, block.transactionData, 0) }
 
   def unsafeDiffMany(settings: FunctionalitySettings, s: StateReader, prevBlockTimestamp: Option[Long])(blocks: Seq[Block]): BlockDiff =
     blocks.foldLeft((Monoid[BlockDiff].empty, prevBlockTimestamp)) { case ((diff, prev), block) =>
@@ -34,11 +29,10 @@
       (Monoid[BlockDiff].combine(diff, blockDiff), Some(block.timestamp))
     }._1
 
-<<<<<<< HEAD
-  private def apply(settings: FunctionalitySettings, s: StateReader)(blockGenerator: Address, feesDistribution: Diff, timestamp: Long, txs: Seq[Transaction], heightDiff: Int) = {
+  private def apply(settings: FunctionalitySettings, s: StateReader, pervBlockTimestamp : Option[Long])(blockGenerator: Address, feesDistribution: Diff, timestamp: Long, txs: Seq[Transaction], heightDiff: Int) = {
     val currentBlockHeight = s.height + 1
 
-    val txDiffer = TransactionDiffer(settings, timestamp, currentBlockHeight) _
+    val txDiffer = TransactionDiffer(settings, pervBlockTimestamp, timestamp, currentBlockHeight) _
     def txFeeDiffer(tx: Transaction): Map[Address, Portfolio] = Map(blockGenerator ->
       (tx.assetFee match {
       case (Some(asset), fee) =>
@@ -51,12 +45,6 @@
         leaseInfo = LeaseInfo.empty,
         assets = Map.empty)
     }))
-=======
-  private def apply(settings: FunctionalitySettings, s: StateReader, pervBlockTimestamp : Option[Long])(feesDistribution: Diff, timestamp: Long, txs: Seq[Transaction], heightDiff: Int) = {
-    val currentBlockHeight = s.height + 1
-
-    val txDiffer = TransactionDiffer(settings, pervBlockTimestamp, timestamp, currentBlockHeight) _
->>>>>>> ab5352ab
 
     val txsDiffEi = if (timestamp < settings.applyMinerFeeWithTransactionAfter) {
       txs.foldLeft(right(feesDistribution)) { case (ei, tx) => ei.flatMap(diff =>
