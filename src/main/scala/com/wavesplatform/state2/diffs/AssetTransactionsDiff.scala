--- conflicted
+++ resolved
@@ -2,7 +2,7 @@
 
 import com.wavesplatform.settings.FunctionalitySettings
 import com.wavesplatform.state2.reader.SnapshotStateReader
-import com.wavesplatform.state2.{AssetDescription, AssetInfo, Diff, LeaseBalance, Portfolio}
+import com.wavesplatform.state2.{AssetInfo, Diff, LeaseBalance, Portfolio}
 import scorex.transaction.ValidationError.GenericError
 import scorex.transaction.assets.{BurnTransaction, IssueTransaction, ReissueTransaction, SmartIssueTransaction}
 import scorex.transaction.{AssetId, SignedTransaction, ValidationError}
@@ -12,13 +12,12 @@
 object AssetTransactionsDiff {
 
   def issue(height: Int)(tx: IssueTransaction): Either[ValidationError, Diff] = {
-<<<<<<< HEAD
     val info = AssetInfo(isReissuable = tx.reissuable, volume = tx.quantity, script = None)
     Right(
       Diff(
         height = height,
         tx = tx,
-        portfolios = Map(tx.sender.toAddress -> Portfolio(balance = -tx.fee, leaseInfo = LeaseInfo.empty, assets = Map(tx.assetId() -> tx.quantity))),
+        portfolios = Map(tx.sender.toAddress -> Portfolio(balance = -tx.fee, lease = LeaseBalance.empty, assets = Map(tx.assetId() -> tx.quantity))),
         assetInfos = Map(tx.assetId()        -> info)
       ))
   }
@@ -29,50 +28,23 @@
       Diff(
         height = height,
         tx = tx,
-        portfolios = Map(tx.sender.toAddress -> Portfolio(balance = -tx.fee, leaseInfo = LeaseInfo.empty, assets = Map(tx.id() -> tx.quantity))),
+        portfolios = Map(tx.sender.toAddress -> Portfolio(balance = -tx.fee, lease = LeaseBalance.empty, assets = Map(tx.id() -> tx.quantity))),
         assetInfos = Map(tx.id()             -> info)
       ))
   }
 
   def reissue(state: SnapshotStateReader, settings: FunctionalitySettings, blockTime: Long, height: Int)(
-      tx: ReissueTransaction): Either[ValidationError, Diff] = {
-    validateAsset(tx, state, tx.assetId).flatMap(_ => {
-      val oldInfo = state.assetInfo(tx.assetId).get
-      if (oldInfo.isReissuable || blockTime <= settings.allowInvalidReissueInSameBlockUntilTimestamp) {
+      tx: ReissueTransaction): Either[ValidationError, Diff] =
+    validateAsset(tx, state, tx.assetId).flatMap { _ =>
+      val oldInfo = state.assetDescription(tx.assetId).get
+      if (oldInfo.reissuable || blockTime <= settings.allowInvalidReissueInSameBlockUntilTimestamp) {
         Right(
           Diff(
             height = height,
             tx = tx,
-            portfolios =
-              Map(tx.sender.toAddress   -> Portfolio(balance = -tx.fee, leaseInfo = LeaseInfo.empty, assets = Map(tx.assetId -> tx.quantity))),
-            assetInfos = Map(tx.assetId -> AssetInfo(volume = tx.quantity, isReissuable = tx.reissuable, script = None))
+            portfolios = Map(tx.sender.toAddress -> Portfolio(balance = -tx.fee, lease = LeaseBalance.empty, assets = Map(tx.assetId -> tx.quantity))),
+            assetInfos = Map(tx.assetId          -> AssetInfo(volume = tx.quantity, isReissuable = tx.reissuable, script = None))
           ))
-=======
-    val info = AssetInfo(
-      isReissuable = tx.reissuable,
-      volume = tx.quantity)
-    Right(Diff(height = height,
-      tx = tx,
-      portfolios = Map(tx.sender.toAddress -> Portfolio(
-        balance = -tx.fee,
-        lease = LeaseBalance.empty,
-        assets = Map(tx.assetId() -> tx.quantity))),
-      assetInfos = Map(tx.assetId() -> info)))
-  }
-
-  def reissue(state: SnapshotStateReader, settings: FunctionalitySettings, blockTime: Long, height: Int)(tx: ReissueTransaction): Either[ValidationError, Diff] =
-    findReferencedAsset(tx, state, tx.assetId).flatMap { oldInfo =>
-      if (oldInfo.reissuable || blockTime <= settings.allowInvalidReissueInSameBlockUntilTimestamp) {
-        Right(Diff(height = height,
-          tx = tx,
-          portfolios = Map(tx.sender.toAddress -> Portfolio(
-            balance = -tx.fee,
-            lease = LeaseBalance.empty,
-            assets = Map(tx.assetId -> tx.quantity))),
-          assetInfos = Map(tx.assetId -> AssetInfo(
-            volume = tx.quantity,
-            isReissuable = tx.reissuable))))
->>>>>>> 7464d20d
       } else {
         Left(
           GenericError(s"Asset is not reissuable and blockTime=$blockTime is greater than " +
@@ -80,42 +52,24 @@
       }
     }
 
-<<<<<<< HEAD
   def burn(state: SnapshotStateReader, height: Int)(tx: BurnTransaction): Either[ValidationError, Diff] = {
-    validateAsset(tx, state, tx.assetId).map(_ => {
+    validateAsset(tx, state, tx.assetId).map(itx => {
       Diff(
         height = height,
         tx = tx,
-        portfolios = Map(tx.sender.toAddress -> Portfolio(balance = -tx.fee, leaseInfo = LeaseInfo.empty, assets = Map(tx.assetId -> -tx.amount))),
+        portfolios = Map(tx.sender.toAddress -> Portfolio(balance = -tx.fee, lease = LeaseBalance.empty, assets = Map(tx.assetId -> -tx.amount))),
         assetInfos = Map(tx.assetId          -> AssetInfo(isReissuable = true, volume = -tx.amount, None))
       )
     })
   }
 
   private def validateAsset(tx: SignedTransaction, state: SnapshotStateReader, assetId: AssetId): Either[ValidationError, Unit] = {
-    state.findTransaction[IssueTransaction](assetId).orElse(state.findTransaction[SmartIssueTransaction](assetId)) match {
-      case None                                                                       => Left(GenericError("Referenced assetId not found"))
-      case Some(SmartIssueTransaction(_, _, _, _, _, _, _, _, Some(script), _, _, _)) => Right({})
-      case Some(itx) if !(itx.sender equals tx.sender)                                => Left(GenericError("Asset was issued by other address"))
-      case Some(_)                                                                    => Right({})
-=======
-  def burn(state: SnapshotStateReader, height: Int)(tx: BurnTransaction): Either[ValidationError, Diff] =
-    findReferencedAsset(tx, state, tx.assetId).map { _ =>
-      Diff(height = height,
-        tx = tx,
-        portfolios = Map(tx.sender.toAddress -> Portfolio(
-          balance = -tx.fee,
-          lease = LeaseBalance.empty,
-          assets = Map(tx.assetId -> -tx.amount))),
-        assetInfos = Map(tx.assetId -> AssetInfo(isReissuable = true, volume = -tx.amount)))
-    }
-
-  private def findReferencedAsset(tx: SignedTransaction, state: SnapshotStateReader, assetId: AssetId): Either[ValidationError, AssetDescription] = {
-    state.assetDescription(assetId) match {
-      case None => Left(GenericError("Referenced assetId not found"))
-      case Some(ad) if !(ad.issuer equals tx.sender) => Left(GenericError("Asset was issued by another address"))
-      case Some(itx) => Right(itx)
->>>>>>> 7464d20d
+    state.transactionInfo(assetId) match {
+      case Some((_, itx: IssueTransaction)) if !(itx.sender equals tx.sender) => Left(GenericError("Asset was issued by other address"))
+      case Some((_, sitx @ SmartIssueTransaction(_, _, _, _, _, _, _, _, None, _, _, _))) if !(sitx.sender equals tx.sender) =>
+        Left(GenericError("Asset was issued by other address"))
+      case None    => Left(GenericError("Referenced assetId not found"))
+      case Some(_) => Right({})
     }
   }
 }