--- conflicted
+++ resolved
@@ -19,20 +19,12 @@
   }
 
   def toJson: JsObject = Json.obj("key" -> key)
-<<<<<<< HEAD
-  def valid: Boolean = key.length <= MaxKeySize
-=======
-  def valid: Boolean   = key.getBytes(UTF8).length <= MaxKeySize
->>>>>>> c598f70c
+  def valid: Boolean   = key.length <= MaxKeySize
 }
 
 object DataEntry {
-<<<<<<< HEAD
   val MaxKeySize: Byte = 100
-=======
-  val MaxKeySize   = Byte.MaxValue
->>>>>>> c598f70c
-  val MaxValueSize = 1024
+  val MaxValueSize     = 1024
 
   private val UTF8 = StandardCharsets.UTF_8
 
@@ -43,15 +35,9 @@
   }
 
   def parse(bytes: Array[Byte], p: Int): (DataEntry[_], Int) = {
-<<<<<<< HEAD
     val keyLength = Shorts.fromByteArray(bytes.drop(p))
-    val key = new String(bytes, p + 2, keyLength, UTF8)
+    val key       = new String(bytes, p + 2, keyLength, UTF8)
     parseValue(key, bytes, p + 2 + keyLength)
-=======
-    val keyLength = bytes(p)
-    val key       = new String(bytes, p + 1, keyLength, UTF8)
-    parseValue(key, bytes, p + 1 + keyLength)
->>>>>>> c598f70c
   }
 
   def parseValue(key: String, bytes: Array[Byte], p: Int): (DataEntry[_], Int) = {
