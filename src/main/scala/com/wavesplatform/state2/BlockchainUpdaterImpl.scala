--- conflicted
+++ resolved
@@ -3,18 +3,16 @@
 import java.util.concurrent.locks.ReentrantReadWriteLock
 
 import cats._
+import cats.data._
+import cats.implicits._
 import com.wavesplatform.settings.FunctionalitySettings
 import com.wavesplatform.state2.BlockchainUpdaterImpl._
 import com.wavesplatform.state2.StateWriterImpl._
 import com.wavesplatform.state2.diffs.BlockDiffer
 import com.wavesplatform.state2.reader.CompositeStateReader.proxy
 import com.wavesplatform.state2.reader.StateReader
-<<<<<<< HEAD
 import scorex.block.Block.BlockId
 import scorex.block.{Block, MicroBlock}
-=======
-import scorex.block.Block
->>>>>>> a4188a85
 import scorex.transaction.ValidationError.GenericError
 import scorex.transaction._
 import scorex.utils.ScorexLogging
@@ -27,7 +25,8 @@
 
   private val MaxInMemDiffHeight = minimumInMemoryDiffSize * 2
 
-  private val inMemoryDiff = Synchronized(Monoid[BlockDiff].empty)
+  private val topMemoryDiff = Synchronized(Monoid[BlockDiff].empty)
+  private val bottomMemoryDiff = Synchronized(Monoid[BlockDiff].empty)
   private val liquidBlockCandidatesDiff = Synchronized(Map.empty[BlockId, BlockDiff])
 
   private def unsafeDiffAgainstPersistedByRange(from: Int, to: Int): BlockDiff = {
@@ -40,11 +39,12 @@
   }
 
   private def logHeights(prefix: String): Unit = read { implicit l =>
-    log.info(s"$prefix Total blocks: ${ngHistoryWriter.height()}, persisted: ${persisted.height}, imMemDiff: ${inMemoryDiff().heightDiff}")
+    log.info(s"$prefix Total blocks: ${ngHistoryWriter.height()}, persisted: ${persisted.height}, " +
+      s"topMemDiff: ${topMemoryDiff().heightDiff}, bottomMemDiff: ${bottomMemoryDiff().heightDiff}")
   }
 
   private def currentPersistedBlocksState: StateReader = read { implicit l =>
-    proxy(persisted, () => inMemoryDiff())
+    proxy(proxy(persisted,() =>bottomMemoryDiff()), () => topMemoryDiff())
   }
 
   private def bestLiquidDiff() = read { implicit l =>
@@ -56,7 +56,7 @@
   }
 
   def bestLiquidState: StateReader = read { implicit l =>
-    proxy(persisted, () => Monoid.combine(inMemoryDiff(), bestLiquidDiff()))
+    proxy(currentPersistedBlocksState, () => bestLiquidDiff())
   }
 
   private def updatePersistedAndInMemory(): Unit = write { implicit l =>
@@ -69,49 +69,41 @@
       persisted.applyBlockDiff(diffToBePersisted)
     }
 
-    inMemoryDiff.set(unsafeDiffAgainstPersistedByRange(persisted.height + 1, ngHistoryWriter.height() + (if (ngHistoryWriter.liquidBlockExists()) 0 else 1)))
+    bottomMemoryDiff.set(unsafeDiffAgainstPersistedByRange(persisted.height + 1, ngHistoryWriter.height() + (if (ngHistoryWriter.liquidBlockExists()) 0 else 1)))
+    topMemoryDiff.set(BlockDiff.empty)
     logHeights("State rebuild finished:")
   }
 
   override def processBlock(block: Block): Either[ValidationError, Unit] = write { implicit l =>
-    if (inMemoryDiff().heightDiff >= MaxInMemDiffHeight) {
-      updatePersistedAndInMemory()
+    if (topMemoryDiff().heightDiff >= minimumInMemoryDiffSize) {
+      persisted.applyBlockDiff(bottomMemoryDiff())
+      bottomMemoryDiff.set(topMemoryDiff())
+      topMemoryDiff.set(BlockDiff.empty)
     }
-
     (liquidBlockCandidatesDiff().get(block.reference) match {
       case Some(referencedLiquidDiff) =>
         val asFirmBlock = referencedLiquidDiff.copy(heightDiff = 1)
         ngHistoryWriter.appendBlock(block)(BlockDiffer.fromBlock(settings, proxy(currentPersistedBlocksState, () => asFirmBlock))(block)).map { newBlockDiff =>
-          inMemoryDiff.set(Monoid.combine(inMemoryDiff(), asFirmBlock))
-          liquidBlockCandidatesDiff.set(Map(block.uniqueId -> newBlockDiff))
-        }
+      topMemoryDiff.set(Monoid.combine(topMemoryDiff(), asFirmBlock))
+          liquidBlockCandidatesDiff.set(Map(block.uniqueId ->newBlockDiff))
+    }
       case None =>
         ngHistoryWriter.appendBlock(block)(BlockDiffer.fromBlock(settings, currentPersistedBlocksState)(block)).map { newBlockDiff =>
           liquidBlockCandidatesDiff.set(Map(block.uniqueId -> newBlockDiff))
         }
-    }).map(_ => log.info(s"Block ${block.uniqueId}->${trim(block.reference)} " +
-      s"[generator=${block.signerData.generator} | txs=${block.transactionData.size} | h=${ngHistoryWriter.height()} | score=${ngHistoryWriter.score()}] appended"))
-
+    }).map(_ => log.info( s"Block ${block.uniqueId} ->${trim(block.reference)} " +
+      s"[generator=${block.signerData.generator} | txs=${block.transactionData.size} | h=${ngHistoryWriter. height()} | score= ${ngHistoryWriter.score()}] appended"))
   }
 
-<<<<<<< HEAD
-  override def removeAfter(blockId: ByteStr): Either[ValidationError, BigInt] = write { implicit l =>
+  override def removeAfter(blockId: ByteStr): Either[ValidationError, Seq[Transaction]] = write { implicit l =>
     ngHistoryWriter.heightOf(blockId) match {
       case Some(height) =>
         logHeights(s"Rollback to height $height started:")
+        val discardedTransactions = Seq.newBuilder[Transaction]
         while (ngHistoryWriter.height > height) {
-          ngHistoryWriter.discardBlock()
-=======
-  override def removeAfter(blockId: ByteStr): Either[ValidationError, Seq[Transaction]] = write { implicit l =>
-    historyWriter.heightOf(blockId) match {
-      case Some(height) =>
-        logHeights(s"Rollback to height $height started:")
-        val discardedTransactions = Seq.newBuilder[Transaction]
-        while (historyWriter.height > height) {
-          val transactions = historyWriter.discardBlock()
+          val transactions = ngHistoryWriter.discardBlock()
           log.trace(s"Collecting ${transactions.size} discarded transactions: $transactions")
           discardedTransactions ++= transactions
->>>>>>> a4188a85
         }
         if (height < persisted.height) {
           log.warn(s"Rollback to h=$height requested. Persisted height=${persisted.height}, will drop state and reapply blockchain now")
@@ -119,15 +111,26 @@
           updatePersistedAndInMemory()
         } else {
           if (bestLiquidState.height != height) {
-            inMemoryDiff.set(unsafeDiffAgainstPersistedByRange(persisted.height + 1, height + 1))
+            val persistedPlusBottomHeight = persisted.height + bottomMemoryDiff().heightDiff
+            if (height > persistedPlusBottomHeight) {
+              val from = persistedPlusBottomHeight + 1
+              val to = height + 1
+              val blocks = measureLog(s"Reading blocks from $from up to $to") {
+                Range(from,to)
+                  .map(ngHistoryWriter.blockBytes).par.map(b => Block.parseBytes(b.get).get).seq
+              }
+              val newTopDiff = measureLog(s"Building diff from $from up to $to") {
+                BlockDiffer.unsafeDiffMany(settings, proxy(persisted, () => bottomMemoryDiff()))(blocks)
+              }
+              topMemoryDiff.set(newTopDiff)
+            } else {
+              topMemoryDiff.set(BlockDiff.empty)
+              bottomMemoryDiff.set(unsafeDiffAgainstPersistedByRange(persisted.height + 1, height + 1))
+            }
           }
         }
         logHeights(s"Rollback to height $height completed:")
-<<<<<<< HEAD
-        Right(ngHistoryWriter.score())
-=======
         Right(discardedTransactions.result())
->>>>>>> a4188a85
       case None =>
         log.warn(s"removeAfter non-existing block $blockId")
         Left(GenericError(s"Failed to rollback to non existing block $blockId"))
