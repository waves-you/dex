--- conflicted
+++ resolved
@@ -52,15 +52,10 @@
       new ApiResponse(code = 200, message = "string or error")
     ))
   def decompile: Route = path("script" / "decompile") {
-<<<<<<< HEAD
     import play.api.libs.json.Json.toJsFieldJsValueWrapper
 
-    (post & entity(as[String])) { code =>
+    (post & entity(as[String]) & withExecutionContext(decompilerExecutionContext)) { code =>
       Script.fromBase64String(code, checkComplexity = false) match {
-=======
-    (post & entity(as[String]) & withExecutionContext(decompilerExecutionContext)) { code =>
-      Script.fromBase64String(code) match {
->>>>>>> 30d33c26
         case Left(err) => complete(err)
         case Right(script) =>
           val (scriptText, meta) = Script.decompile(script)
