package com.wavesplatform.transaction.smart.script

import com.wavesplatform.common.state.ByteStr
import com.wavesplatform.common.utils.Base64
<<<<<<< HEAD
import com.wavesplatform.lang.Version._
import com.wavesplatform.lang.v1.compiler.Decompiler
=======
import com.wavesplatform.lang.StdLibVersion._
>>>>>>> 3dea35f8
import com.wavesplatform.transaction.ValidationError.ScriptParseError
import com.wavesplatform.transaction.smart.script.v1.ContractScript
import com.wavesplatform.transaction.smart.script.v1.ExprScript.ExprScriprImpl
import monix.eval.Coeval

trait Script {
  type Expr

  val stdLibVersion: StdLibVersion

  val expr: Expr

  val bytes: Coeval[ByteStr]
  val complexity: Long

  val containsBlockV2: Coeval[Boolean]

  override def equals(obj: scala.Any): Boolean = obj match {
    case that: Script => stdLibVersion == that.stdLibVersion && expr == that.expr
    case _            => false
  }

  override def hashCode(): Int = stdLibVersion * 31 + expr.hashCode()
}

object Script {

  val checksumLength = 4

  def fromBase64String(str: String): Either[ScriptParseError, Script] =
    for {
      bytes  <- Base64.decode(str).toEither.left.map(ex => ScriptParseError(s"Unable to decode base64: ${ex.getMessage}"))
      script <- ScriptReader.fromBytes(bytes)
    } yield script

  def decompile(s: Script): String = s match {
    case ExprScriprImpl(_, e, _)     => Decompiler(e, com.wavesplatform.utils.defaultCompilerContext.opCodes)
    case ContractScript(_, contract) => ???
  }
}<|MERGE_RESOLUTION|>--- conflicted
+++ resolved
@@ -2,14 +2,9 @@
 
 import com.wavesplatform.common.state.ByteStr
 import com.wavesplatform.common.utils.Base64
-<<<<<<< HEAD
-import com.wavesplatform.lang.Version._
+import com.wavesplatform.lang.StdLibVersion._
 import com.wavesplatform.lang.v1.compiler.Decompiler
-=======
-import com.wavesplatform.lang.StdLibVersion._
->>>>>>> 3dea35f8
 import com.wavesplatform.transaction.ValidationError.ScriptParseError
-import com.wavesplatform.transaction.smart.script.v1.ContractScript
 import com.wavesplatform.transaction.smart.script.v1.ExprScript.ExprScriprImpl
 import monix.eval.Coeval
 
@@ -44,7 +39,7 @@
     } yield script
 
   def decompile(s: Script): String = s match {
-    case ExprScriprImpl(_, e, _)     => Decompiler(e, com.wavesplatform.utils.defaultCompilerContext.opCodes)
-    case ContractScript(_, contract) => ???
+    case ExprScriprImpl(_, e, _)                                                                      => Decompiler(e, com.wavesplatform.utils.defaultCompilerContext.opCodes)
+    case com.wavesplatform.transaction.smart.script.ContractScript.ContractScriptImpl(_, contract, _) => ???
   }
 }