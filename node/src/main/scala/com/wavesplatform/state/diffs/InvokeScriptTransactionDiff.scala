--- conflicted
+++ resolved
@@ -59,9 +59,6 @@
       )
       val invoker                                       = tx.sender.toAddress.bytes
       val maybePayment: Option[(Long, Option[ByteStr])] = tx.payment.headOption.map(p => (p.amount, p.assetId.compatId))
-<<<<<<< HEAD
-      val invocation                                    = ContractEvaluator.Invocation(tx.funcCallOpt, Recipient.Address(invoker), tx.sender, maybePayment, tx.dAppAddressOrAlias.bytes)
-=======
       val invocation                                    = ContractEvaluator.Invocation(
         tx.funcCallOpt,
         Recipient.Address(invoker),
@@ -72,7 +69,6 @@
         tx.fee,
         tx.feeAssetId.compatId
       )
->>>>>>> 5cbcb635
       val result = for {
         directives <- DirectiveSet(V3, Account, DAppType).leftMap((_, List.empty[LogItem]))
         evaluator <- ContractEvaluator(
@@ -310,7 +306,6 @@
       nextDiff: Diff,
       script: Script): Either[ValidationError, Diff] = {
     Try {
-<<<<<<< HEAD
       ScriptRunner(
         blockchain.height,
         Coproduct[TxOrd](
@@ -326,25 +321,6 @@
         script,
         isAssetScript = true,
         tx.dAppAddressOrAlias.bytes
-=======
-      stats.assetScriptExecution.measureForType(InvokeScriptTransaction.typeId)(
-        ScriptRunner(
-          blockchain.height,
-          Coproduct[TxOrd](
-            ScriptTransfer(
-              asset,
-              Recipient.Address(tx.dappAddress.bytes),
-              Recipient.Address(addressRepr.bytes),
-              amount,
-              tx.timestamp,
-              tx.id()
-          )),
-          CompositeBlockchain.composite(blockchain, totalDiff),
-          script,
-          isAssetScript = true,
-          tx.dappAddress.bytes
-        )
->>>>>>> 5cbcb635
       ) match {
         case (log, Left(error))  => Left(ScriptExecutionError(error, log, isAssetScript = true))
         case (log, Right(FALSE)) => Left(TransactionNotAllowedByScript(log, isAssetScript = true))
