package com.wavesplatform.state
import cats.kernel.Monoid
import com.google.protobuf.ByteString
import com.wavesplatform.account.Address
import com.wavesplatform.common.utils._
import com.wavesplatform.protobuf.transaction.{PBAmounts, PBTransactions, InvokeScriptResult => PBInvokeScriptResult}
import com.wavesplatform.protobuf.utils.PBUtils
import com.wavesplatform.transaction.Asset
import com.wavesplatform.transaction.Asset.Waves
import play.api.libs.json.Json

final case class InvokeScriptResult(data: Seq[DataEntry[_]] = Nil, transfers: Seq[InvokeScriptResult.Payment] = Nil)

//noinspection TypeAnnotation
object InvokeScriptResult {
  val empty = InvokeScriptResult()

  final case class Payment(address: Address, asset: Asset, amount: Long)
  object Payment {
    implicit val jsonFormat = Json.format[Payment]
  }

  def paymentsFromPortfolio(addr: Address, portfolio: Portfolio): Seq[Payment] = {
    val waves  = InvokeScriptResult.Payment(addr, Waves, portfolio.balance)
    val assets = portfolio.assets.map { case (assetId, amount) => InvokeScriptResult.Payment(addr, assetId, amount) }
    (assets.toVector ++ Some(waves)).filter(_.amount != 0)
  }

  implicit val jsonFormat = Json.format[InvokeScriptResult]

  implicit val monoid = new Monoid[InvokeScriptResult] {
    override val empty: InvokeScriptResult =
      InvokeScriptResult.this.empty

    override def combine(x: InvokeScriptResult, y: InvokeScriptResult): InvokeScriptResult =
      InvokeScriptResult(x.data ++ y.data, x.transfers ++ y.transfers)
  }

  def toBytes(isr: InvokeScriptResult): Array[Byte] = {
<<<<<<< HEAD
    val pbValue = PBInvokeScriptResult(
      isr.data.map(PBTransactions.toPBDataEntry),
      isr.transfers.map(
=======
    val pbValue = this.toPB(isr)
    PBUtils.encodeDeterministic(pbValue)
  }

  def fromBytes(bs: Array[Byte]): InvokeScriptResult = {
    val pbValue = PBInvokeScriptResult.parseFrom(bs)
    fromPB(pbValue)
  }

  def toPB(isr: InvokeScriptResult): PBInvokeScriptResult = {
    PBInvokeScriptResult(
      isr.dataEntries.map(PBTransactions.toPBDataEntry),
      isr.payments.map(
>>>>>>> 344829f2
        payment =>
          PBInvokeScriptResult.Payment(
            ByteString.copyFrom(payment.address.bytes),
            Some(PBAmounts.fromAssetAndAmount(payment.asset, payment.amount))
          ))
    )
  }

  def fromPB(pbValue: PBInvokeScriptResult): InvokeScriptResult = {
    InvokeScriptResult(
      pbValue.dataEntries.map(PBTransactions.toVanillaDataEntry),
      pbValue.payments.map { p =>
        val (asset, amount) = PBAmounts.toAssetAndAmount(p.getAmount)
        InvokeScriptResult.Payment(Address.fromBytes(p.address.toByteArray).explicitGet(), asset, amount)
      }
    )
  }
}<|MERGE_RESOLUTION|>--- conflicted
+++ resolved
@@ -37,11 +37,6 @@
   }
 
   def toBytes(isr: InvokeScriptResult): Array[Byte] = {
-<<<<<<< HEAD
-    val pbValue = PBInvokeScriptResult(
-      isr.data.map(PBTransactions.toPBDataEntry),
-      isr.transfers.map(
-=======
     val pbValue = this.toPB(isr)
     PBUtils.encodeDeterministic(pbValue)
   }
@@ -53,9 +48,8 @@
 
   def toPB(isr: InvokeScriptResult): PBInvokeScriptResult = {
     PBInvokeScriptResult(
-      isr.dataEntries.map(PBTransactions.toPBDataEntry),
-      isr.payments.map(
->>>>>>> 344829f2
+      isr.data.map(PBTransactions.toPBDataEntry),
+      isr.transfers.map(
         payment =>
           PBInvokeScriptResult.Payment(
             ByteString.copyFrom(payment.address.bytes),
