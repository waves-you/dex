package com.wavesplatform.it.sync.smartcontracts

import com.typesafe.config.{Config, ConfigFactory}
import com.wavesplatform.features.BlockchainFeatures
import com.wavesplatform.it.MatcherSuiteBase
import com.wavesplatform.it.api.dex.OrderStatus
import com.wavesplatform.transaction.Asset.{IssuedAsset, Waves}
import com.wavesplatform.transaction.assets.exchange.{AssetPair, Order, OrderType}

class OrdersFromScriptedAccTestSuite extends MatcherSuiteBase {
  private val activationHeight = 4
  override protected val suiteInitialWavesNodeConfig: Config = ConfigFactory.parseString(
    s"""waves {
       |  utx.allow-skip-checks = false
       |
       |  blockchain.custom.functionality.pre-activated-features = {
       |    ${BlockchainFeatures.SmartAccountTrading.id} = $activationHeight,
       |    ${BlockchainFeatures.SmartAssets.id} = 1000
       |  }
       |}""".stripMargin
  )

  private val aliceAssetTx   = mkIssue(alice, "AliceCoin", someAssetAmount, 0)
  private val aliceAsset     = IssuedAsset(aliceAssetTx.id())
  private val aliceWavesPair = AssetPair(aliceAsset, Waves)

  private def updateBobScript(codeText: String): Unit = broadcastAndAwait(mkSetAccountScriptText(bob, Some(codeText), fee = setScriptFee + smartFee))

  override protected def beforeAll(): Unit = {
    super.beforeAll()
<<<<<<< HEAD
    broadcastAndAwait(aliceAssetTx, mkSetAccountScriptText(bob, Some("true")))
=======

    setContract(Some("true"), bob)
    node.waitForTransaction(node.broadcastRequest(aliceAssetTx.json()).id)
    node.assertAssetBalance(alice.toAddress.toString, aliceAsset, someAssetAmount)
    node.assertAssetBalance(matcher.toAddress.toString, aliceAsset, 0)
>>>>>>> 43bee17f
  }

  "issue asset and run test" - {
    "trading is deprecated" in {
      dex1Api.tryPlace(mkOrder(bob, aliceWavesPair, OrderType.BUY, 500, 2.waves * Order.PriceConstant, smartTradeFee, version = 1)) should failWith(
        2097923,
        "An account's feature isn't yet supported"
      )
    }

    "can't place an OrderV2 before the activation" in {
      dex1Api.tryPlace(mkOrder(bob, aliceWavesPair, OrderType.BUY, 500, 2.waves * Order.PriceConstant, smartTradeFee, version = 2)) should failWith(
        2099459,
        "The order of version 2 isn't yet supported"
      )
    }

    "invalid setScript at account" in {
      wavesNode1Api.waitForHeight(activationHeight)
      updateBobScript("true && (height > 0)")
      dex1Api.tryPlace(mkOrder(bob, aliceWavesPair, OrderType.BUY, 500, 2.waves * Order.PriceConstant, smartTradeFee, version = 2)) should failWith(
        3147521,
        "An access to the blockchain.height is denied on DEX"
      )
    }

    "scripted account can trade once SmartAccountTrading is activated" in {
      updateBobScript(
        """let x = (let x = 2
          |3)
          |x == 3""".stripMargin
      )
      dex1Api
        .place(mkOrder(bob, aliceWavesPair, OrderType.BUY, 500, 2.waves * Order.PriceConstant, smartTradeFee, version = 2))
        .status shouldBe "OrderAccepted"
    }

    "scripted dApp account can trade" in {
      updateBobScript(
        """{-# STDLIB_VERSION 3       #-}
          |{-# CONTENT_TYPE   DAPP    #-}
          |{-# SCRIPT_TYPE    ACCOUNT #-}
          |
          |@Callable(i)
          |func call() = WriteSet([])
          |""".stripMargin
      )

      val bobOrder = mkOrder(bob, aliceWavesPair, OrderType.BUY, 500, 2.waves * Order.PriceConstant, smartTradeFee, version = 2)
      dex1Api.place(bobOrder).status shouldBe "OrderAccepted"
    }

    "scripted dApp account" - {
      "prepare" in updateBobScript(
        """{-# STDLIB_VERSION 3       #-}
          |{-# CONTENT_TYPE   DAPP    #-}
          |{-# SCRIPT_TYPE    ACCOUNT #-}
          |
          |@Verifier(tx)
          |func verify() =
          |  match tx {
          |    case o: Order => o.amount > 1000
          |    case _        => true
          |  }
          |""".stripMargin
      )

      "accept correct order" in {
        dex1Api
          .place(mkOrder(bob, aliceWavesPair, OrderType.BUY, 2000, 2.waves * Order.PriceConstant, smartTradeFee, version = 2))
          .status shouldBe "OrderAccepted"
      }

      "reject incorrect order" in {
        dex1Api.tryPlace(mkOrder(bob, aliceWavesPair, OrderType.BUY, 500, 2.waves * Order.PriceConstant, smartTradeFee, version = 2)) should failWith(
          3147522
        )
      }
    }

    "can trade from non-scripted account" in {
      // Alice places sell order
      val aliceOrder = mkOrder(alice, aliceWavesPair, OrderType.SELL, 500, 2.waves * Order.PriceConstant, version = 1)
      dex1Api.place(aliceOrder).status shouldBe "OrderAccepted"

      // Alice checks that the order in order book
      dex1Api.waitForOrderStatus(aliceOrder, OrderStatus.Filled)
      dex1Api.orderHistory(alice).head.status shouldBe OrderStatus.Filled
    }
  }
}<|MERGE_RESOLUTION|>--- conflicted
+++ resolved
@@ -28,28 +28,20 @@
 
   override protected def beforeAll(): Unit = {
     super.beforeAll()
-<<<<<<< HEAD
     broadcastAndAwait(aliceAssetTx, mkSetAccountScriptText(bob, Some("true")))
-=======
-
-    setContract(Some("true"), bob)
-    node.waitForTransaction(node.broadcastRequest(aliceAssetTx.json()).id)
-    node.assertAssetBalance(alice.toAddress.toString, aliceAsset, someAssetAmount)
-    node.assertAssetBalance(matcher.toAddress.toString, aliceAsset, 0)
->>>>>>> 43bee17f
   }
 
   "issue asset and run test" - {
     "trading is deprecated" in {
       dex1Api.tryPlace(mkOrder(bob, aliceWavesPair, OrderType.BUY, 500, 2.waves * Order.PriceConstant, smartTradeFee, version = 1)) should failWith(
-        2097923,
+        2097923, // AccountFeatureUnsupported
         "An account's feature isn't yet supported"
       )
     }
 
     "can't place an OrderV2 before the activation" in {
       dex1Api.tryPlace(mkOrder(bob, aliceWavesPair, OrderType.BUY, 500, 2.waves * Order.PriceConstant, smartTradeFee, version = 2)) should failWith(
-        2099459,
+        2099459, // OrderVersionUnsupported
         "The order of version 2 isn't yet supported"
       )
     }
@@ -58,7 +50,7 @@
       wavesNode1Api.waitForHeight(activationHeight)
       updateBobScript("true && (height > 0)")
       dex1Api.tryPlace(mkOrder(bob, aliceWavesPair, OrderType.BUY, 500, 2.waves * Order.PriceConstant, smartTradeFee, version = 2)) should failWith(
-        3147521,
+        3147521, // AccountScriptException
         "An access to the blockchain.height is denied on DEX"
       )
     }
@@ -112,7 +104,7 @@
 
       "reject incorrect order" in {
         dex1Api.tryPlace(mkOrder(bob, aliceWavesPair, OrderType.BUY, 500, 2.waves * Order.PriceConstant, smartTradeFee, version = 2)) should failWith(
-          3147522
+          3147522 // AccountScriptDeniedOrder
         )
       }
     }
