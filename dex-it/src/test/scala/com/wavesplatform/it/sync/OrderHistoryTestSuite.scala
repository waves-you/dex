--- conflicted
+++ resolved
@@ -3,39 +3,20 @@
 import java.sql.{Connection, DriverManager}
 import java.util.concurrent.ThreadLocalRandom
 
-<<<<<<< HEAD
-import com.softwaremill.sttp.StatusCodes
-=======
 import akka.http.scaladsl.model.StatusCodes
-import com.google.common.primitives.Ints
-import com.spotify.docker.client.messages.Network
->>>>>>> 43bee17f
 import com.typesafe.config.{Config, ConfigFactory}
 import com.wavesplatform.common.utils.EitherExt2
 import com.wavesplatform.dex.history.DBRecords.{EventRecord, OrderRecord}
 import com.wavesplatform.dex.history.HistoryRouter._
-<<<<<<< HEAD
 import com.wavesplatform.dex.it.docker.DockerContainerLauncher
-import com.wavesplatform.dex.model.MatcherModel.Denormalization
+import com.wavesplatform.dex.model.MatcherModel.Normalization
 import com.wavesplatform.dex.model.OrderValidator
 import com.wavesplatform.dex.settings.PostgresConnection._
 import com.wavesplatform.dex.settings.{OrderHistorySettings, PostgresConnection}
 import com.wavesplatform.it.MatcherSuiteBase
 import com.wavesplatform.it.api.dex.{OrderStatus, OrderStatusResponse}
-import com.wavesplatform.transaction.assets.exchange.Order.PriceConstant
-=======
-import com.wavesplatform.dex.model.MatcherModel.Normalization
-import com.wavesplatform.dex.model.OrderValidator
-import com.wavesplatform.dex.settings.PostgresConnection._
-import com.wavesplatform.dex.settings.{OrderHistorySettings, PostgresConnection}
-import com.wavesplatform.it.api.SyncHttpApi._
-import com.wavesplatform.it.api.SyncMatcherHttpApi._
-import com.wavesplatform.it.sync.config.MatcherPriceAssetConfig._
-import com.wavesplatform.it.util._
-import com.wavesplatform.it.{DockerContainerLauncher, MatcherSuiteBase}
 import com.wavesplatform.transaction.Asset
 import com.wavesplatform.transaction.Asset.Waves
->>>>>>> 43bee17f
 import com.wavesplatform.transaction.assets.exchange.OrderType.{BUY, SELL}
 import com.wavesplatform.transaction.assets.exchange.{AssetPair, Order}
 import io.getquill.{PostgresJdbcContext, SnakeCase}
@@ -73,12 +54,7 @@
       imageTag = "10"
     )
 
-<<<<<<< HEAD
-  private val batchLingerMs: Int  = OrderHistorySettings.defaultBatchLingerMs
-  private val ethAssetStr: String = AssetPair.assetIdStr(eth)
-=======
-  val batchLingerMs: Int = OrderHistorySettings.defaultBatchLingerMs
->>>>>>> 43bee17f
+  private val batchLingerMs: Int = OrderHistorySettings.defaultBatchLingerMs
 
   private def getPostgresContainerHostPort: String = postgresContainerLauncher.getHostPort.explicitGet()
 
@@ -144,20 +120,13 @@
     postgresContainerLauncher.startContainer()
     createTables(s"localhost:$getPostgresContainerHostPort")
 
-<<<<<<< HEAD
     super.beforeAll()
 
-    broadcastAndAwait(IssueUsdTx, IssueWctTx, IssueEthTx)
-    dex1Api.upsertRate(eth, 1.0)._1 shouldBe StatusCodes.Created
-=======
-    Seq(IssueUsdTx, IssueWctTx, IssueEthTx, IssueBtcTx).foreach { tx =>
-      node.waitForTransaction { node.broadcastRequest(tx.json.value).id }
-    }
-
-    node.upsertRate(eth, 0.00567593, expectedStatusCode = StatusCodes.Created)
-    node.upsertRate(btc, 0.00009855, expectedStatusCode = StatusCodes.Created)
-    node.upsertRate(usd, 0.5, expectedStatusCode = StatusCodes.Created)
->>>>>>> 43bee17f
+    broadcastAndAwait(IssueUsdTx, IssueWctTx, IssueEthTx, IssueBtcTx)
+
+    dex1Api.upsertRate(eth, 0.00567593)
+    dex1Api.upsertRate(btc, 0.00009855)
+    dex1Api.upsertRate(usd, 0.5)
   }
 
   override protected def afterAll(): Unit = {
@@ -176,7 +145,6 @@
 
   import ctx._
 
-<<<<<<< HEAD
   private def getOrdersCount: Long = ctx.run(querySchema[OrderRecord]("orders", _.id      -> "id").size)
   private def getEventsCount: Long = ctx.run(querySchema[EventRecord]("events", _.orderId -> "order_id").size)
 
@@ -184,9 +152,13 @@
                                     tpe: Byte,
                                     senderPublicKey: String,
                                     side: Byte,
+                                    amountAsset: String,
+                                    priceAsset: String,
+                                    feeAsset: String,
+                                    amount: Double,
                                     price: Double,
-                                    amount: Double,
-                                    feeAsset: String = "WAVES")
+                                    fee: Double)
+
   private case class EventBriefInfo(orderId: String,
                                     eventType: Byte,
                                     filled: Double,
@@ -196,31 +168,6 @@
                                     status: Byte)
 
   private def getOrderInfoById(orderId: Order.Id): Option[OrderBriefInfo] =
-=======
-  def getOrdersCount: Long = ctx.run(querySchema[OrderRecord]("orders", _.id      -> "id").size)
-  def getEventsCount: Long = ctx.run(querySchema[EventRecord]("events", _.orderId -> "order_id").size)
-
-  case class OrderBriefInfo(id: String,
-                            tpe: Byte,
-                            senderPublicKey: String,
-                            side: Byte,
-                            amountAsset: String,
-                            priceAsset: String,
-                            feeAsset: String,
-                            amount: Double,
-                            price: Double,
-                            fee: Double)
-
-  case class EventBriefInfo(orderId: String,
-                            eventType: Byte,
-                            filled: Double,
-                            totalFilled: Double,
-                            feeFilled: Double,
-                            feeTotalFilled: Double,
-                            status: Byte)
-
-  def getOrderInfoById(orderId: String): Option[OrderBriefInfo] =
->>>>>>> 43bee17f
     ctx
       .run(
         querySchema[OrderBriefInfo](
@@ -233,14 +180,9 @@
           _.priceAsset      -> "price_asset_id",
           _.feeAsset        -> "fee_asset_id",
           _.amount          -> "amount",
-<<<<<<< HEAD
-          _.feeAsset        -> "fee_asset_id"
-        ).filter(_.id == lift(orderId.toString))
-=======
           _.price           -> "price",
           _.fee             -> "fee"
-        ).filter(_.id == lift(orderId))
->>>>>>> 43bee17f
+        ).filter(_.id == lift(orderId.toString))
       )
       .headOption
 
@@ -249,55 +191,32 @@
       .run(
         querySchema[EventBriefInfo](
           "events",
-<<<<<<< HEAD
-          _.eventType   -> "event_type",
-          _.filled      -> "filled",
-          _.totalFilled -> "total_filled",
-          _.status      -> "status"
-        ).filter(_.orderId == lift(orderId.toString))
-      )
-      .toSet
-
-  private val (amount, price) = (1000L, PriceConstant)
-
-  // Because orders on wctUsdPair
-  private val dAmount: Double = Denormalization.denormalizeAmountAndFee(amount, 2) // IssueWctTx.decimals)
-  private val dPrice: Double  = Denormalization.denormalizePrice(price, 2, 2) //IssueWctTx.decimals, IssueUsdTx.decimals)
-  private val dFee: Double    = Denormalization.denormalizeAmountAndFee(matcherFee, 2) //8)
-=======
           _.eventType      -> "event_type",
           _.filled         -> "filled",
           _.totalFilled    -> "total_filled",
           _.feeFilled      -> "fee_filled",
           _.feeTotalFilled -> "fee_total_filled",
           _.status         -> "status"
-        ).filter(_.orderId == lift(orderId))
+        ).filter(_.orderId == lift(orderId.toString))
       )
       .toSet
 
   implicit class DoubleOps(value: Double) {
-    val wct, usd: Long      = Normalization.normalizeAmountAndFee(value, Decimals)
+    val wct, usd: Long      = Normalization.normalizeAmountAndFee(value, 2)
     val eth, btc: Long      = Normalization.normalizeAmountAndFee(value, 8)
-    val wctUsdPrice: Long   = Normalization.normalizePrice(value, Decimals, Decimals)
-    val wavesUsdPrice: Long = Normalization.normalizePrice(value, 8, Decimals)
+    val wctUsdPrice: Long   = Normalization.normalizePrice(value, 2, 2)
+    val wavesUsdPrice: Long = Normalization.normalizePrice(value, 8, 2)
   }
 
   def stringify(asset: Asset): String = AssetPair.assetIdStr(asset)
->>>>>>> 43bee17f
 
   "Order history should save all orders and events" in {
     val ordersCount = OrderValidator.MaxActiveOrders
 
     (1 to ordersCount)
-<<<<<<< HEAD
       .foreach { i =>
-        dex1Api.place(mkOrder(alice, wctUsdPair, BUY, 1, price, ttl = 1.day + i.seconds))
-        dex1Api.place(mkOrder(bob, wctUsdPair, SELL, 1, price, ttl = 1.day + i.seconds))
-=======
-      .foreach { _ =>
-        node.placeOrder(alice, wctUsdPair, BUY, 1.wct, 0.35.wctUsdPrice, 0.003.waves)
-        node.placeOrder(bob, wctUsdPair, SELL, 1.wct, 0.35.wctUsdPrice, 0.003.waves)
->>>>>>> 43bee17f
+        dex1Api.place(mkOrder(alice, wctUsdPair, BUY, 1.wct, 0.35.wctUsdPrice, 0.003.waves, ttl = 1.day + i.seconds))
+        dex1Api.place(mkOrder(bob, wctUsdPair, SELL, 1.wct, 0.35.wctUsdPrice, 0.003.waves, ttl = 1.day + i.seconds))
       }
 
     retry(10, batchLingerMs) {
@@ -307,23 +226,19 @@
   }
 
   "Order history should correctly save events: 1 big counter and 2 small submitted" in {
-    def mkSellOrder = mkOrder(bob, wctUsdPair, SELL, 1 * amount, price)
-
-<<<<<<< HEAD
-    val buyOrder = mkOrder(alice, wctUsdPair, BUY, 3 * amount, price)
+
+    def sellOrder: Order = mkOrder(bob, wctUsdPair, SELL, 100.wct, 0.35.wctUsdPrice, matcherFee = 0.00000030.btc, matcherFeeAssetId = btc)
+    val buyOrder         = mkOrder(alice, wctUsdPair, BUY, 300.wct, 0.35.wctUsdPrice, matcherFee = 0.00001703.eth, matcherFeeAssetId = eth)
+
     dex1Api.place(buyOrder)
-=======
-    def sellOrder: Order = node.prepareOrder(bob, wctUsdPair, SELL, 100.wct, 0.35.wctUsdPrice, fee = 0.00000030.btc, feeAsset = btc, version = 3)
-    val buyOrder         = node.placeOrder(alice, wctUsdPair, BUY, 300.wct, 0.35.wctUsdPrice, fee = 0.00001703.eth, feeAsset = eth, version = 3).message.id
->>>>>>> 43bee17f
-
-    val sellOrder1 = mkSellOrder
+
+    val sellOrder1 = sellOrder
     dex1Api.place(sellOrder1)
 
     dex1Api.waitForOrderStatus(buyOrder, OrderStatus.PartiallyFilled)
     dex1Api.waitForOrderStatus(sellOrder1, OrderStatus.Filled)
 
-    val sellOrder2 = mkSellOrder
+    val sellOrder2 = sellOrder
     dex1Api.place(sellOrder2)
 
     dex1Api.waitForOrderStatus(buyOrder, OrderStatus.PartiallyFilled)
@@ -332,29 +247,11 @@
     dex1Api.cancel(alice, buyOrder)
 
     retry(10, batchLingerMs) {
-<<<<<<< HEAD
-      withClue("checking info (order and events) for 2 small submitted orders") {
+      withClue("checking info for 2 small submitted orders\n") {
+
         Set(sellOrder1, sellOrder2).foreach { order =>
-          getOrderInfoById(order.id()) shouldBe Some(OrderBriefInfo(order.idStr(), limitOrderType, bob.publicKey.toString, sellSide, dPrice, dAmount))
-          getEventsInfoByOrderId(order.id()) shouldBe Set(EventBriefInfo(order.idStr(), eventTrade, dAmount, dAmount, dFee, dFee, statusFilled))
-        }
-      }
-
-      withClue("checking info (order and events) for 1 big counter order") {
-        getOrderInfoById(buyOrder.id()) shouldBe Some(
-          OrderBriefInfo(buyOrder.idStr(), limitOrderType, alice.publicKey.toString, buySide, dPrice, 3 * dAmount))
-        getEventsInfoByOrderId(buyOrder.id()) shouldBe
-          Set(
-            EventBriefInfo(buyOrder.idStr(), eventTrade, 1 * dAmount, 1 * dAmount, 1 * dFee / 3, 1 * dFee / 3, statusPartiallyFilled),
-            EventBriefInfo(buyOrder.idStr(), eventTrade, 1 * dAmount, 2 * dAmount, 1 * dFee / 3, 2 * dFee / 3, statusPartiallyFilled),
-            EventBriefInfo(buyOrder.idStr(), eventCancel, 0 * dAmount, 2 * dAmount, 0 * dFee / 3, 2 * dFee / 3, statusCancelled)
-=======
-
-      withClue("checking info for 2 small submitted orders\n") {
-
-        Set(sellOrder1, sellOrder2).foreach { orderId =>
-          getOrderInfoById(orderId).get shouldBe
-            OrderBriefInfo(orderId,
+          getOrderInfoById(order.id()).get shouldBe
+            OrderBriefInfo(order.idStr(),
                            limitOrderType,
                            bob.publicKey.toString,
                            sellSide,
@@ -365,13 +262,15 @@
                            0.35,
                            0.00000030)
 
-          getEventsInfoByOrderId(orderId) shouldBe Set { EventBriefInfo(orderId, eventTrade, 100, 100, 0.00000030, 0.00000030, statusFilled) }
+          getEventsInfoByOrderId(order.id()) shouldBe Set {
+            EventBriefInfo(order.idStr(), eventTrade, 100, 100, 0.00000030, 0.00000030, statusFilled)
+          }
         }
       }
 
       withClue("checking info for 1 big counter order\n") {
-        getOrderInfoById(buyOrder).get shouldBe
-          OrderBriefInfo(buyOrder,
+        getOrderInfoById(buyOrder.id()).get shouldBe
+          OrderBriefInfo(buyOrder.idStr(),
                          limitOrderType,
                          alice.publicKey.toString,
                          buySide,
@@ -382,103 +281,77 @@
                          0.35,
                          0.00001703)
 
-        getEventsInfoByOrderId(buyOrder) shouldBe
+        getEventsInfoByOrderId(buyOrder.id()) shouldBe
           Set(
-            EventBriefInfo(buyOrder, eventTrade, 100, 100, 0.00000567, 0.00000567, statusPartiallyFilled),
-            EventBriefInfo(buyOrder, eventTrade, 100, 200, 0.00000567, 0.00001134, statusPartiallyFilled),
-            EventBriefInfo(buyOrder, eventCancel, 0, 200, 0, 0.00001134, statusCancelled)
->>>>>>> 43bee17f
+            EventBriefInfo(buyOrder.idStr(), eventTrade, 100, 100, 0.00000567, 0.00000567, statusPartiallyFilled),
+            EventBriefInfo(buyOrder.idStr(), eventTrade, 100, 200, 0.00000567, 0.00001134, statusPartiallyFilled),
+            EventBriefInfo(buyOrder.idStr(), eventCancel, 0, 200, 0, 0.00001134, statusCancelled)
           )
       }
     }
   }
 
   "Order history should correctly save events with Waves as amount and fee" in {
-    val buyOrder =
-      node.placeOrder(alice, wavesUsdPair, BUY, 300.waves, 0.35.wavesUsdPrice, fee = 0.00370300.waves, feeAsset = Waves, version = 3).message.id
-    val sellOrder = node.placeOrder(bob, wavesUsdPair, SELL, 300.waves, 0.35.wavesUsdPrice, fee = 0.30.usd, feeAsset = usd, version = 3).message.id
-
-    node.waitOrderStatus(wavesUsdPair, buyOrder, "Filled")
-    node.waitOrderStatus(wavesUsdPair, sellOrder, "Filled")
+    val buyOrder  = mkOrder(alice, wavesUsdPair, BUY, 300.waves, 0.35.wavesUsdPrice, matcherFee = 0.00370300.waves, matcherFeeAssetId = Waves)
+    val sellOrder = mkOrder(bob, wavesUsdPair, SELL, 300.waves, 0.35.wavesUsdPrice, matcherFee = 0.30.usd, matcherFeeAssetId = usd)
+
+    dex1Api.place(buyOrder)
+    dex1Api.place(sellOrder)
+
+    dex1Api.waitForOrderStatus(buyOrder, OrderStatus.Filled)
+    dex1Api.waitForOrderStatus(sellOrder, OrderStatus.Filled)
 
     retry(20, batchLingerMs) {
       withClue("checking info for counter order\n") {
-        getOrderInfoById(buyOrder).get shouldBe OrderBriefInfo(buyOrder,
-                                                               limitOrderType,
-                                                               alice.publicKey.toString,
-                                                               buySide,
-                                                               "WAVES",
-                                                               stringify(usd),
-                                                               "WAVES",
-                                                               300,
-                                                               0.35,
-                                                               0.00370300)
-        getEventsInfoByOrderId(buyOrder) shouldBe Set {
-          EventBriefInfo(buyOrder, eventTrade, 300, 300, 0.00370300, 0.00370300, statusFilled)
+        getOrderInfoById(buyOrder.id()).get shouldBe OrderBriefInfo(buyOrder.idStr(),
+                                                                    limitOrderType,
+                                                                    alice.publicKey.toString,
+                                                                    buySide,
+                                                                    "WAVES",
+                                                                    stringify(usd),
+                                                                    "WAVES",
+                                                                    300,
+                                                                    0.35,
+                                                                    0.00370300)
+        getEventsInfoByOrderId(buyOrder.id()) shouldBe Set {
+          EventBriefInfo(buyOrder.idStr(), eventTrade, 300, 300, 0.00370300, 0.00370300, statusFilled)
         }
       }
 
       withClue("checking info for submitted order\n") {
-        getOrderInfoById(sellOrder).get shouldBe OrderBriefInfo(sellOrder,
-                                                                limitOrderType,
-                                                                bob.publicKey.toString,
-                                                                sellSide,
-                                                                "WAVES",
-                                                                stringify(usd),
-                                                                stringify(usd),
-                                                                300,
-                                                                0.35,
-                                                                0.30)
-
-        getEventsInfoByOrderId(sellOrder) shouldBe Set {
-          EventBriefInfo(sellOrder, eventTrade, 300, 300, 0.30, 0.30, statusFilled)
+        getOrderInfoById(sellOrder.id()).get shouldBe OrderBriefInfo(sellOrder.idStr(),
+                                                                     limitOrderType,
+                                                                     bob.publicKey.toString,
+                                                                     sellSide,
+                                                                     "WAVES",
+                                                                     stringify(usd),
+                                                                     stringify(usd),
+                                                                     300,
+                                                                     0.35,
+                                                                     0.30)
+
+        getEventsInfoByOrderId(sellOrder.id()) shouldBe Set {
+          EventBriefInfo(sellOrder.idStr(), eventTrade, 300, 300, 0.30, 0.30, statusFilled)
         }
       }
     }
   }
 
   "Order history should correctly save events: 1 small counter and 1 big submitted" in {
-<<<<<<< HEAD
-    val smallBuyOrder = mkOrder(alice, wctUsdPair, BUY, 1 * amount, price)
+
+    val smallBuyOrder = mkOrder(alice, wctUsdPair, BUY, 300.wct, 0.35.wctUsdPrice, 0.00001703.eth, matcherFeeAssetId = eth)
+    val bigSellOrder  = mkOrder(bob, wctUsdPair, SELL, 900.wct, 0.35.wctUsdPrice, 0.00000030.btc, matcherFeeAssetId = btc)
+
     dex1Api.place(smallBuyOrder)
-=======
-
-    val smallBuyOrder =
-      node.placeOrder(alice, wctUsdPair, BUY, 300.wct, 0.35.wctUsdPrice, fee = 0.00001703.eth, feeAsset = eth, version = 3).message.id
-    val bigSellOrder = node.placeOrder(bob, wctUsdPair, SELL, 900.wct, 0.35.wctUsdPrice, fee = 0.00000030.btc, feeAsset = btc, version = 3).message.id
->>>>>>> 43bee17f
-
-    val bigSellOrder = mkOrder(bob, wctUsdPair, SELL, 5 * amount, price)
     dex1Api.place(bigSellOrder)
 
     dex1Api.waitForOrderStatus(smallBuyOrder, OrderStatus.Filled)
     dex1Api.waitForOrderStatus(bigSellOrder, OrderStatus.PartiallyFilled)
 
-<<<<<<< HEAD
     retry(20, batchLingerMs) {
-      withClue("checking info (order and events) for 2 small counter order") {
-        getOrderInfoById(smallBuyOrder.id()).get shouldBe OrderBriefInfo(smallBuyOrder.idStr(),
-                                                                         limitOrderType,
-                                                                         alice.publicKey.toString,
-                                                                         buySide,
-                                                                         dPrice,
-                                                                         dAmount)
-        getEventsInfoByOrderId(smallBuyOrder.id()) shouldBe Set(
-          EventBriefInfo(smallBuyOrder.idStr(), eventTrade, dAmount, dAmount, dFee, dFee, statusFilled))
-      }
-
-      withClue("checking info (order and events) for 1 big submitted order") {
-        getOrderInfoById(bigSellOrder.id()) shouldBe Some(
-          OrderBriefInfo(bigSellOrder.idStr(), limitOrderType, bob.publicKey.toString, sellSide, dPrice, 5 * dAmount)
-        )
-
-        getEventsInfoByOrderId(bigSellOrder.id()) shouldBe Set(
-          EventBriefInfo(bigSellOrder.idStr(), eventTrade, dAmount, dAmount, dFee / 5, dFee / 5, statusPartiallyFilled)
-        )
-=======
       withClue("checking info for small counter order\n") {
-        getOrderInfoById(smallBuyOrder).get shouldBe
-          OrderBriefInfo(smallBuyOrder,
+        getOrderInfoById(smallBuyOrder.id()).get shouldBe
+          OrderBriefInfo(smallBuyOrder.idStr(),
                          limitOrderType,
                          alice.publicKey.toString,
                          buySide,
@@ -489,14 +362,14 @@
                          0.35,
                          0.00001703)
 
-        getEventsInfoByOrderId(smallBuyOrder) shouldBe Set {
-          EventBriefInfo(smallBuyOrder, eventTrade, 300, 300, 0.00001703, 0.00001703, statusFilled)
+        getEventsInfoByOrderId(smallBuyOrder.id()) shouldBe Set {
+          EventBriefInfo(smallBuyOrder.idStr(), eventTrade, 300, 300, 0.00001703, 0.00001703, statusFilled)
         }
       }
 
       withClue("checking info for big submitted order\n") {
-        getOrderInfoById(bigSellOrder).get shouldBe
-          OrderBriefInfo(bigSellOrder,
+        getOrderInfoById(bigSellOrder.id()).get shouldBe
+          OrderBriefInfo(bigSellOrder.idStr(),
                          limitOrderType,
                          bob.publicKey.toString,
                          sellSide,
@@ -507,10 +380,9 @@
                          0.35,
                          0.00000030)
 
-        getEventsInfoByOrderId(bigSellOrder) shouldBe Set {
-          EventBriefInfo(bigSellOrder, eventTrade, 300, 300, 0.00000010, 0.00000010, statusPartiallyFilled)
+        getEventsInfoByOrderId(bigSellOrder.id()) shouldBe Set {
+          EventBriefInfo(bigSellOrder.idStr(), eventTrade, 300, 300, 0.00000010, 0.00000010, statusPartiallyFilled)
         }
->>>>>>> 43bee17f
       }
     }
   }
@@ -519,32 +391,17 @@
     dex1Api.cancelAll(bob)
     dex1Api.cancelAll(alice)
 
-<<<<<<< HEAD
-    def mkBigBuyOrder: Order = mkOrder(alice, wctUsdPair, BUY, 5 * amount, price, matcherFeeAssetId = eth)
+    def bigBuyOrder: Order = mkOrder(alice, wctUsdPair, BUY, 500.wct, 0.35.wctUsdPrice, matcherFee = 0.00001703.eth, matcherFeeAssetId = eth)
 
     withClue("place buy market order into empty order book") {
-      val unmatchableMarketBuyOrder = mkBigBuyOrder
+
+      val unmatchableMarketBuyOrder = bigBuyOrder
       dex1Api.placeMarket(unmatchableMarketBuyOrder)
-      dex1Api.waitForOrder(unmatchableMarketBuyOrder)(_ == OrderStatusResponse(OrderStatus.Filled, Some(0)))
+      dex1Api.waitForOrder(unmatchableMarketBuyOrder)(_ == OrderStatusResponse(OrderStatus.Filled, Some(0.wct)))
 
       retry(20, batchLingerMs) {
         getOrderInfoById(unmatchableMarketBuyOrder.id()) shouldBe Some(
-          OrderBriefInfo(unmatchableMarketBuyOrder.idStr(), marketOrderType, alice.publicKey.toString, buySide, dPrice, 5 * dAmount, ethAssetStr)
-=======
-    node.cancelAllOrders(bob)
-    node.cancelAllOrders(alice)
-
-    def bigBuyOrder: Order = node.prepareOrder(alice, wctUsdPair, BUY, 500.wct, 0.35.wctUsdPrice, fee = 0.00001703.eth, feeAsset = eth, version = 3)
-
-    withClue("place buy market order into empty order book") {
-
-      val unmatchableMarketBuyOrder = node.placeMarketOrder(bigBuyOrder).message.id
-      node.waitOrderStatusAndAmount(wctUsdPair, unmatchableMarketBuyOrder, "Filled", Some(0.wct))
-
-      retry(20, batchLingerMs) {
-
-        getOrderInfoById(unmatchableMarketBuyOrder) shouldBe Some(
-          OrderBriefInfo(unmatchableMarketBuyOrder,
+          OrderBriefInfo(unmatchableMarketBuyOrder.idStr(),
                          marketOrderType,
                          alice.publicKey.toString,
                          buySide,
@@ -554,7 +411,6 @@
                          500,
                          0.35,
                          0.00001703)
->>>>>>> 43bee17f
         )
 
         getEventsInfoByOrderId(unmatchableMarketBuyOrder.id()) shouldBe Set(
@@ -564,38 +420,25 @@
     }
 
     withClue("place buy market order into nonempty order book") {
-<<<<<<< HEAD
+
       val orders = Seq(
-        mkOrder(bob, wctUsdPair, SELL, amount, (price * 0.97).toLong),
-        mkOrder(bob, wctUsdPair, SELL, amount, (price * 0.98).toLong),
-        mkOrder(bob, wctUsdPair, SELL, amount, (price * 0.98).toLong, ttl = 1.day)
+        mkOrder(bob, wctUsdPair, SELL, 100.wct, 0.33.wctUsdPrice, 0.003.waves),
+        mkOrder(bob, wctUsdPair, SELL, 100.wct, 0.34.wctUsdPrice, 0.003.waves),
+        mkOrder(bob, wctUsdPair, SELL, 100.wct, 0.34.wctUsdPrice, 0.003.waves)
       )
-      orders.foreach(dex1Api.place)
-      orders.foreach(dex1Api.waitForOrderStatus(_, OrderStatus.Accepted))
-
-      val marketBuyOrder = mkBigBuyOrder
+
+      orders.foreach { order =>
+        dex1Api.place(order)
+        dex1Api.waitForOrderStatus(order, OrderStatus.Accepted)
+      }
+
+      val marketBuyOrder = bigBuyOrder
       dex1Api.placeMarket(marketBuyOrder)
-      dex1Api.waitForOrder(marketBuyOrder)(_ == OrderStatusResponse(OrderStatus.Filled, Some(3 * amount)))
+      dex1Api.waitForOrder(marketBuyOrder)(_ == OrderStatusResponse(OrderStatus.Filled, Some(300.wct)))
 
       retry(15, batchLingerMs) {
-        getOrderInfoById(marketBuyOrder.id()) shouldBe
-          Some(
-            OrderBriefInfo(marketBuyOrder.idStr(), marketOrderType, alice.publicKey.toString, buySide, dPrice, 5 * dAmount, ethAssetStr)
-          )
-=======
-      Seq(
-        node.placeOrder(bob, wctUsdPair, SELL, 100.wct, 0.33.wctUsdPrice, 0.003.waves).message.id,
-        node.placeOrder(bob, wctUsdPair, SELL, 100.wct, 0.34.wctUsdPrice, 0.003.waves).message.id,
-        node.placeOrder(bob, wctUsdPair, SELL, 100.wct, 0.34.wctUsdPrice, 0.003.waves).message.id
-      ).foreach(lo => node.waitOrderStatus(wctUsdPair, lo, "Accepted"))
-
-      val marketBuyOrder = node.placeMarketOrder(bigBuyOrder).message.id
-      node.waitOrderStatusAndAmount(wctUsdPair, marketBuyOrder, "Filled", Some(300.wct))
-
-      retry(15, batchLingerMs) {
-
-        getOrderInfoById(marketBuyOrder).get shouldBe
-          OrderBriefInfo(marketBuyOrder,
+        getOrderInfoById(marketBuyOrder.id()).get shouldBe
+          OrderBriefInfo(marketBuyOrder.idStr(),
                          marketOrderType,
                          alice.publicKey.toString,
                          buySide,
@@ -605,21 +448,13 @@
                          500,
                          0.35,
                          0.00001703)
->>>>>>> 43bee17f
 
         getEventsInfoByOrderId(marketBuyOrder.id()) shouldBe
           Set(
-<<<<<<< HEAD
-            EventBriefInfo(marketBuyOrder.idStr(), eventTrade, 1 * dAmount, 1 * dAmount, 1 * dFee / 5, 1 * dFee / 5, statusPartiallyFilled),
-            EventBriefInfo(marketBuyOrder.idStr(), eventTrade, 1 * dAmount, 2 * dAmount, 1 * dFee / 5, 2 * dFee / 5, statusPartiallyFilled),
-            EventBriefInfo(marketBuyOrder.idStr(), eventTrade, 1 * dAmount, 3 * dAmount, 1 * dFee / 5, 3 * dFee / 5, statusPartiallyFilled),
-            EventBriefInfo(marketBuyOrder.idStr(), eventCancel, 0 * dAmount, 3 * dAmount, 0 * dFee / 5, 3 * dFee / 5, statusFilled)
-=======
-            EventBriefInfo(marketBuyOrder, eventTrade, 100, 100, 0.00000340, 0.00000340, statusPartiallyFilled),
-            EventBriefInfo(marketBuyOrder, eventTrade, 100, 200, 0.00000340, 0.00000680, statusPartiallyFilled),
-            EventBriefInfo(marketBuyOrder, eventTrade, 100, 300, 0.00000340, 0.00001020, statusPartiallyFilled),
-            EventBriefInfo(marketBuyOrder, eventCancel, 0, 300, 0, 0.00001020, statusFilled)
->>>>>>> 43bee17f
+            EventBriefInfo(marketBuyOrder.idStr(), eventTrade, 100, 100, 0.00000340, 0.00000340, statusPartiallyFilled),
+            EventBriefInfo(marketBuyOrder.idStr(), eventTrade, 100, 200, 0.00000340, 0.00000680, statusPartiallyFilled),
+            EventBriefInfo(marketBuyOrder.idStr(), eventTrade, 100, 300, 0.00000340, 0.00001020, statusPartiallyFilled),
+            EventBriefInfo(marketBuyOrder.idStr(), eventCancel, 0, 300, 0, 0.00001020, statusFilled)
           )
       }
     }
