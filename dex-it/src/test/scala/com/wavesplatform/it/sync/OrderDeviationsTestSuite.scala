package com.wavesplatform.it.sync

import com.typesafe.config.{Config, ConfigFactory}
import com.wavesplatform.account.KeyPair
import com.wavesplatform.common.utils.Base64
import com.wavesplatform.it.MatcherSuiteBase
<<<<<<< HEAD
//import com.wavesplatform.it.api.dex.{LevelResponse, OrderStatus}
//import com.wavesplatform.it.util.DoubleExt
//import com.wavesplatform.protobuf.order.Order.Side.SELL
//import com.wavesplatform.transaction.assets.exchange.OrderType.BUY
=======
import com.wavesplatform.it.api.LevelResponse
import com.wavesplatform.it.api.SyncHttpApi._
import com.wavesplatform.it.api.SyncMatcherHttpApi._
import com.wavesplatform.it.sync.config.MatcherPriceAssetConfig._
import com.wavesplatform.it.util._
import com.wavesplatform.it._
import com.wavesplatform.transaction.Asset.IssuedAsset
import com.wavesplatform.transaction.assets.exchange.{AssetPair, OrderType}
import com.wavesplatform.transaction.assets.exchange.OrderType.{BUY, SELL}
>>>>>>> 43bee17f

/**
  * BUY orders price:  (1 - p) * best bid <= price <= (1 + l) * best ask
  * SELL orders price: (1 - l) * best bid <= price <= (1 + p) * best ask
  *
  * where:
  *
  *   p = max price deviation profit / 100
  *   l = max price deviation loss / 100
  *   best bid = highest price of buy
  *   best ask = lowest price of sell
  *
  * BUY orders fee:  fee >= fs * (1 - fd) * best ask * amount
  * SELL orders fee: fee >= fs * (1 - fd) * best bid * amount
  *
  * where:
  *
  *   fs = fee in percents from order-fee settings (order-fee.percent.min-fee) / 100
  *   fd = max fee deviation / 100
  *   best bid = highest price of buy
  *   best ask = lowest price of sell
  */
class OrderDeviationsTestSuite extends MatcherSuiteBase {

<<<<<<< HEAD
  override protected val suiteInitialDexConfig: Config = ConfigFactory.parseString(
    """waves.dex {
      |  max-price-deviations {
      |    enable = yes
      |    profit = 70
      |    loss = 60
      |    fee = 50
      |  }
      |}""".stripMargin
  )

  override protected def beforeAll(): Unit = {
    super.beforeAll()
    broadcastAndAwait(IssueBtcTx)
=======
  val deviationProfit = 70
  val deviationLoss = 60
  val deviationFee = 40

  val Btc = IssuedAsset(BtcId)
  val trueScript = Some(Base64.encode(createBoolScript("true").bytes.apply))
  val scriptAsset: String = node.broadcastIssue(alice, "asset1", "price script asset", defaultAssetQuantity, 8, reissuable = false, smartIssueFee, trueScript).id
  val anotherScriptAsset: String = node.broadcastIssue(alice, "asset2", "another price script asset", defaultAssetQuantity, 8, reissuable = false, smartIssueFee, trueScript).id
  val scriptAssetsPair: AssetPair = createAssetPair(scriptAsset, anotherScriptAsset)

  override protected def nodeConfigs: Seq[Config] = {
    val orderDeviations =
      s"""
         |waves.dex {
         |  allowed-order-versions = [1, 2, 3]
         |  max-price-deviations {
         |    enable = yes
         |    profit = $deviationProfit
         |    loss = $deviationLoss
         |    fee = $deviationFee
         |  }
         |
         |  order-fee {
         |    mode = "percent"
         |
         |    percent {
         |      asset-type = "price"
         |      min-fee = 0.1
         |    }
         |  }
         |}
       """.stripMargin

    super.nodeConfigs.map(ConfigFactory.parseString(orderDeviations).withFallback)
  }

  override protected def beforeAll(): Unit = {
    super.beforeAll()
    Array(IssueBtcTx, IssueEthTx, IssueUsdTx).foreach(issueTx =>
      node.waitForTransaction(node.broadcastRequest(issueTx.json()).id))
    Array(scriptAsset, anotherScriptAsset).foreach(asset =>
      node.broadcastTransfer(alice, bob.toAddress.toString, defaultAssetQuantity / 2, 0.005.waves, Some(asset), None, waitForTx = true))
  }

  def orderIsOutOfDeviationBounds(price: String, orderType: OrderType): String = {
    def lowBound: Int = orderType match {
      case SELL => 100 - deviationLoss
      case BUY => 100 - deviationProfit
    }
    def upperBound: Int = orderType match {
      case SELL => 100 + deviationProfit
      case BUY => 100 + deviationLoss
    }
    s"The $orderType order's price $price is out of deviation bounds. It should meet the following matcher's requirements: " +
      s"$lowBound% of best bid price <= order price <= $upperBound% of best ask price"
>>>>>>> 43bee17f
  }

  def feeIsOutOfDeviationBounds(fee: String, feeAssetId: String, orderType: OrderType): String = {
    def marketType: String = orderType match {
      case SELL => "bid"
      case BUY => "ask"
    }
    s"The $orderType order's matcher fee $fee $feeAssetId is out of deviation bounds. " +
      s"It should meet the following matcher's requirements: matcher fee >= ${100 - deviationFee}% of fee which should be paid in case of matching with best $marketType"
  }

  def priceAssetBalance(owner: KeyPair, assetPair: AssetPair): Long = {
    val priceAsset = assetPair.priceAssetStr
    if (priceAsset == "WAVES")
      node.accountBalances(owner.toAddress.toString)._1
    else {
      node.assetBalance(owner.toAddress.toString, priceAsset).balance
    }
  }

  def amountAssetBalance(owner: KeyPair, assetPair: AssetPair): Long = {
    val amountAsset = assetPair.amountAssetStr
    if (amountAsset == "WAVES")
      node.accountBalances(owner.toAddress.toString)._1
    else {
      node.assetBalance(owner.toAddress.toString, amountAsset).balance
    }
  }


  "buy orders price is" - {
    "in deviation bounds" in {
<<<<<<< HEAD
      /*val bestAskOrder = mkOrder(alice, wavesBtcPair, SELL, 1000.waves, 500000)
      placeAndAwait(bestAskOrder)
      dex1Api.orderBook(wavesBtcPair).asks shouldBe List(LevelResponse(1000.waves, 500000))

      val bestBidOrder = mkOrder(bob, wavesBtcPair, BUY, 1000.waves, 400000)
      dex1Api.place(bestBidOrder)*/
      pending
=======
      for (assetPair <- Array(wavesBtcPair, ethWavesPair, scriptAssetsPair)) {
        val aliceBalance = amountAssetBalance(alice, assetPair)
        val bobBalance = amountAssetBalance(bob, assetPair)
        val aliceBtcBalance = priceAssetBalance(alice, assetPair)
        val bobBtcBalance = priceAssetBalance(bob, assetPair)

        val bestAskOrderId = node.placeOrder(alice, assetPair, SELL, 2000.waves, 500000, 4 * matcherFee, version = 3, feeAsset = assetPair.priceAsset).message.id
        val bestBidOrderId = node.placeOrder(bob, assetPair, BUY, 2000.waves, 300000, 2 * matcherFee, version = 3, feeAsset = assetPair.priceAsset).message.id

        Array(bestAskOrderId, bestBidOrderId).foreach(orderId =>
          node.waitOrderStatus(assetPair, orderId, expectedStatus = "Accepted"))
        node.orderBook(assetPair).asks shouldBe List(LevelResponse(2000.waves, 500000))
        node.orderBook(assetPair).bids shouldBe List(LevelResponse(2000.waves, 300000))

        Array(90000 -> "Accepted", 800000 -> "Filled").foreach { case (price, status) =>
          node.waitOrderStatus(assetPair, node.placeOrder(bob, assetPair, BUY, 1000.waves, price, 3 * matcherFee, version = 3, feeAsset = assetPair.priceAsset)
            .message.id, expectedStatus = status)
        }
        node.waitOrderInBlockchain(bestAskOrderId)

        amountAssetBalance(alice, assetPair) shouldBe aliceBalance - 1000.waves
        amountAssetBalance(bob, assetPair) shouldBe bobBalance + 1000.waves
        priceAssetBalance(alice, assetPair) shouldBe (aliceBtcBalance + 500000000L - 600000L)
        priceAssetBalance(bob, assetPair) shouldBe (bobBtcBalance - 500000000L - 562500L)
        node.reservedBalance(alice) shouldBe Map(assetPair.amountAssetStr -> 100000000000L)
        node.reservedBalance(bob) shouldBe Map(assetPair.priceAssetStr -> 691500000L)
        Array(alice, bob).foreach(sender => node.cancelAllOrders(sender))
      }

      withClue("in usd") {
        val aliceBalance = amountAssetBalance(alice, wavesUsdPair)
        val bobBalance = amountAssetBalance(bob, wavesUsdPair)
        val aliceBtcBalance = priceAssetBalance(alice, wavesUsdPair)
        val bobBtcBalance = priceAssetBalance(bob, wavesUsdPair)

        val bestAskOrderId = node.placeOrder(bob, wavesUsdPair, SELL, 2000.waves, 500, 4 * 300, version = 3, feeAsset = wavesUsdPair.priceAsset).message.id
        val bestBidOrderId = node.placeOrder(alice, wavesUsdPair, BUY, 2000.waves, 300, 2 * 300, version = 3, feeAsset = wavesUsdPair.priceAsset).message.id

        Array(bestAskOrderId, bestBidOrderId).foreach(orderId =>
          node.waitOrderStatus(wavesUsdPair, orderId, expectedStatus = "Accepted"))
        node.orderBook(wavesUsdPair).asks shouldBe List(LevelResponse(2000.waves, 500))
        node.orderBook(wavesUsdPair).bids shouldBe List(LevelResponse(2000.waves, 300))

        Array(90 -> "Accepted", 800 -> "Filled").foreach { case (price, status) =>
          node.waitOrderStatus(wavesUsdPair, node.placeOrder(alice, wavesUsdPair, BUY, 1000.waves, price, 3 * 300, version = 3, feeAsset = wavesUsdPair.priceAsset)
            .message.id, expectedStatus = status)
        }
        node.waitOrderInBlockchain(bestAskOrderId)

        amountAssetBalance(bob, wavesUsdPair) shouldBe bobBalance - 1000.waves
        amountAssetBalance(alice, wavesUsdPair) shouldBe aliceBalance + 1000.waves
        priceAssetBalance(bob, wavesUsdPair) shouldBe (bobBtcBalance + 500000L - 600L)
        priceAssetBalance(alice, wavesUsdPair) shouldBe (aliceBtcBalance - 500000L - 562L)
        node.reservedBalance(bob) shouldBe Map(wavesUsdPair.amountAssetStr -> 100000000000L)
        node.reservedBalance(alice) shouldBe Map(wavesUsdPair.priceAssetStr -> 691500L)
        Array(alice, bob).foreach(sender => node.cancelAllOrders(sender))
      }
>>>>>>> 43bee17f
    }

    "out of deviation bounds" - {
      "-- too low" in {
        for (assetPair <- Array(wavesBtcPair, ethWavesPair, scriptAssetsPair)) {
          val aliceBalance = amountAssetBalance(alice, assetPair)
          val bobBalance = amountAssetBalance(bob, assetPair)
          val aliceBtcBalance = priceAssetBalance(alice, assetPair)
          val bobBtcBalance = priceAssetBalance(bob, assetPair)

          val bestBidOrderId = node.placeOrder(bob, assetPair, BUY, 1000.waves, 300000, 2 * matcherFee, version = 3, feeAsset = assetPair.priceAsset).message.id
          node.waitOrderStatus(assetPair, bestBidOrderId, expectedStatus = "Accepted")
          node.orderBook(assetPair).bids shouldBe List(LevelResponse(1000.waves, 300000))

          node.reservedBalance(bob)(assetPair.priceAssetStr) shouldBe 300600000L

          assertBadRequestAndMessage(node.placeOrder(bob, assetPair, BUY, 1000.waves, 89999, matcherFee, version = 3, feeAsset = assetPair.priceAsset),
            orderIsOutOfDeviationBounds("0.00089999", BUY), 400)

          amountAssetBalance(alice, assetPair) shouldBe aliceBalance
          amountAssetBalance(bob, assetPair) shouldBe bobBalance
          priceAssetBalance(alice, assetPair) shouldBe aliceBtcBalance
          priceAssetBalance(bob, assetPair) shouldBe bobBtcBalance
          node.reservedBalance(bob) shouldBe Map(assetPair.priceAssetStr -> 300600000L)

          node.cancelOrder(bob, wavesBtcPair, bestBidOrderId)

          amountAssetBalance(alice, assetPair) shouldBe aliceBalance
          amountAssetBalance(bob, assetPair) shouldBe bobBalance
          priceAssetBalance(alice, assetPair) shouldBe aliceBtcBalance
          priceAssetBalance(bob, assetPair) shouldBe bobBtcBalance
          node.reservedBalance(bob) shouldBe empty
        }

        withClue("in usd") {
          val aliceBalance = amountAssetBalance(alice, wavesUsdPair)
          val bobBalance = amountAssetBalance(bob, wavesUsdPair)
          val aliceBtcBalance = priceAssetBalance(alice, wavesUsdPair)
          val bobBtcBalance = priceAssetBalance(bob, wavesUsdPair)

          val bestBidOrderId = node.placeOrder(bob, wavesUsdPair, BUY, 1000.waves, 300, 2 * 300, version = 3, feeAsset = wavesUsdPair.priceAsset).message.id
          node.waitOrderStatus(wavesUsdPair, bestBidOrderId, expectedStatus = "Accepted")
          node.orderBook(wavesUsdPair).bids shouldBe List(LevelResponse(1000.waves, 300))

          node.reservedBalance(bob)(wavesUsdPair.priceAssetStr) shouldBe 300600L

          assertBadRequestAndMessage(node.placeOrder(bob, wavesUsdPair, BUY, 1000.waves, 89, matcherFee, version = 3, feeAsset = wavesUsdPair.priceAsset),
            orderIsOutOfDeviationBounds("0.89", BUY), 400)

          amountAssetBalance(alice, wavesUsdPair) shouldBe aliceBalance
          amountAssetBalance(bob, wavesUsdPair) shouldBe bobBalance
          priceAssetBalance(alice, wavesUsdPair) shouldBe aliceBtcBalance
          priceAssetBalance(bob, wavesUsdPair) shouldBe bobBtcBalance
          node.reservedBalance(bob) shouldBe Map(wavesUsdPair.priceAssetStr -> 300600L)

          node.cancelOrder(bob, wavesBtcPair, bestBidOrderId)

          amountAssetBalance(alice, wavesUsdPair) shouldBe aliceBalance
          amountAssetBalance(bob, wavesUsdPair) shouldBe bobBalance
          priceAssetBalance(alice, wavesUsdPair) shouldBe aliceBtcBalance
          priceAssetBalance(bob, wavesUsdPair) shouldBe bobBtcBalance
          node.reservedBalance(bob) shouldBe empty
        }
      }

      "-- too high" in {
        for (assetPair <- Array(wavesBtcPair, ethWavesPair, scriptAssetsPair)) {
          val aliceBalance = amountAssetBalance(alice, assetPair)
          val bobBalance = amountAssetBalance(bob, assetPair)
          val aliceBtcBalance = priceAssetBalance(alice, assetPair)
          val bobBtcBalance = priceAssetBalance(bob, assetPair)

          val bestAskOrderId  = node.placeOrder(alice, assetPair, SELL, 1000.waves, 500000, 4 * matcherFee, version = 3, feeAsset = assetPair.priceAsset).message.id
          node.waitOrderStatus(assetPair, bestAskOrderId, expectedStatus = "Accepted")
          node.orderBook(assetPair).asks shouldBe List(LevelResponse(1000.waves, 500000))

          assertBadRequestAndMessage(node.placeOrder(bob, assetPair, BUY, 1000.waves, 800001, 3 * matcherFee, version = 3, feeAsset = assetPair.priceAsset),
            orderIsOutOfDeviationBounds("0.00800001", BUY), 400)

          amountAssetBalance(alice, assetPair) shouldBe aliceBalance
          amountAssetBalance(bob, assetPair) shouldBe bobBalance
          priceAssetBalance(alice, assetPair) shouldBe aliceBtcBalance
          priceAssetBalance(bob, assetPair) shouldBe bobBtcBalance
          node.reservedBalance(bob) shouldBe empty
          node.cancelOrder(alice, assetPair, bestAskOrderId)

          amountAssetBalance(alice, assetPair) shouldBe aliceBalance
          amountAssetBalance(bob, assetPair) shouldBe bobBalance
          priceAssetBalance(alice, assetPair) shouldBe aliceBtcBalance
          priceAssetBalance(bob, assetPair) shouldBe bobBtcBalance
          node.reservedBalance(bob) shouldBe empty
        }
        withClue("in usd") {
          val aliceBalance = amountAssetBalance(alice, wavesUsdPair)
          val bobBalance = amountAssetBalance(bob, wavesUsdPair)
          val aliceBtcBalance = priceAssetBalance(alice, wavesUsdPair)
          val bobBtcBalance = priceAssetBalance(bob, wavesUsdPair)

          val bestAskOrderId  = node.placeOrder(bob, wavesUsdPair, SELL, 1000.waves, 500, 4 * 300, version = 3, feeAsset = wavesUsdPair.priceAsset).message.id
          node.waitOrderStatus(wavesUsdPair, bestAskOrderId, expectedStatus = "Accepted")
          node.orderBook(wavesUsdPair).asks shouldBe List(LevelResponse(1000.waves, 500))

          assertBadRequestAndMessage(node.placeOrder(alice, wavesUsdPair, BUY, 1000.waves, 801, 3 * 300, version = 3, feeAsset = wavesUsdPair.priceAsset),
            orderIsOutOfDeviationBounds("8.01", BUY), 400)

          amountAssetBalance(alice, wavesUsdPair) shouldBe aliceBalance
          amountAssetBalance(bob, wavesUsdPair) shouldBe bobBalance
          priceAssetBalance(alice, wavesUsdPair) shouldBe aliceBtcBalance
          priceAssetBalance(bob, wavesUsdPair) shouldBe bobBtcBalance
          node.reservedBalance(alice) shouldBe empty
          node.cancelOrder(bob, wavesUsdPair, bestAskOrderId)

          amountAssetBalance(alice, wavesUsdPair) shouldBe aliceBalance
          amountAssetBalance(bob, wavesUsdPair) shouldBe bobBalance
          priceAssetBalance(alice, wavesUsdPair) shouldBe aliceBtcBalance
          priceAssetBalance(bob, wavesUsdPair) shouldBe bobBtcBalance
          node.reservedBalance(alice) shouldBe empty
        }
      }
    }
  }

  "sell orders price is" - {
    "in deviation bounds" in {
      for (assetPair <- Array(wavesBtcPair, ethWavesPair, scriptAssetsPair)) {
        val aliceBalance = amountAssetBalance(alice, assetPair)
        val bobBalance = amountAssetBalance(bob, assetPair)
        val aliceBtcBalance = priceAssetBalance(alice, assetPair)
        val bobBtcBalance = priceAssetBalance(bob, assetPair)

        val bestAskOrderId  = node.placeOrder(alice, assetPair, SELL, 2000.waves, 500000, 4 * matcherFee, version = 3, feeAsset = assetPair.priceAsset).message.id
        val bestBidOrderId = node.placeOrder(bob, assetPair, BUY, 2000.waves, 300000, 2 * matcherFee, version = 3, feeAsset = assetPair.priceAsset).message.id

        Array(bestAskOrderId, bestBidOrderId).foreach(orderId =>
          node.waitOrderStatus(assetPair, orderId, expectedStatus = "Accepted"))
        node.orderBook(assetPair).asks shouldBe List(LevelResponse(2000.waves, 500000))
        node.orderBook(assetPair).bids shouldBe List(LevelResponse(2000.waves, 300000))

        Array(850000 -> "Accepted", 120000 -> "Filled").foreach { case (price, status) =>
          node.waitOrderStatus(assetPair, node.placeOrder(alice, assetPair, SELL, 1000.waves, price, 3 * matcherFee, version = 3, feeAsset = assetPair.priceAsset)
            .message.id, expectedStatus = status)
        }
        node.waitOrderInBlockchain(bestBidOrderId)

        amountAssetBalance(alice, assetPair) shouldBe aliceBalance - 1000.waves
        amountAssetBalance(bob, assetPair) shouldBe bobBalance + 1000.waves
        priceAssetBalance(alice, assetPair) shouldBe (aliceBtcBalance + 300000000L - 900000L)
        priceAssetBalance(bob, assetPair) shouldBe (bobBtcBalance - 300000000L - 300000L)
        node.reservedBalance(alice) shouldBe Map(assetPair.amountAssetStr -> 300000000000L)
        node.reservedBalance(bob) shouldBe Map(assetPair.priceAssetStr -> 300300000L)
        Array(alice, bob).foreach(sender => node.cancelAllOrders(sender))
      }
    }

    "out of deviation bounds" - {
      "-- too low" in {
        for (assetPair <- Array(wavesBtcPair, ethWavesPair, scriptAssetsPair)) {
          val aliceBalance = amountAssetBalance(alice, assetPair)
          val bobBalance = amountAssetBalance(bob, assetPair)
          val aliceBtcBalance = priceAssetBalance(alice, assetPair)
          val bobBtcBalance = priceAssetBalance(bob, assetPair)

          val bestBidOrderId = node.placeOrder(bob, assetPair, BUY, 1000.waves, 300000, matcherFee, version = 3, feeAsset = assetPair.priceAsset).message.id
          node.waitOrderStatus(assetPair, bestBidOrderId, expectedStatus = "Accepted")
          node.orderBook(assetPair).bids shouldBe List(LevelResponse(1000.waves, 300000))

          assertBadRequestAndMessage(node.placeOrder(alice, assetPair, SELL, 1000.waves, 119999, matcherFee, version = 3, feeAsset = assetPair.priceAsset),
            orderIsOutOfDeviationBounds("0.00119999", SELL), 400)
          amountAssetBalance(alice, assetPair) shouldBe aliceBalance
          amountAssetBalance(bob,assetPair) shouldBe bobBalance
          priceAssetBalance(alice, assetPair) shouldBe aliceBtcBalance
          priceAssetBalance(bob, assetPair) shouldBe bobBtcBalance
          node.reservedBalance(alice) shouldBe empty
          node.cancelOrder(bob, assetPair, bestBidOrderId)

          amountAssetBalance(alice, assetPair) shouldBe aliceBalance
          amountAssetBalance(bob,assetPair) shouldBe bobBalance
          priceAssetBalance(alice, assetPair) shouldBe aliceBtcBalance
          priceAssetBalance(bob, assetPair) shouldBe bobBtcBalance
          node.reservedBalance(alice) shouldBe empty
        }

        withClue("in usd") {
          val aliceBalance = amountAssetBalance(alice, wavesUsdPair)
          val bobBalance = amountAssetBalance(bob, wavesUsdPair)
          val aliceBtcBalance = priceAssetBalance(alice, wavesUsdPair)
          val bobBtcBalance = priceAssetBalance(bob, wavesUsdPair)

          val bestBidOrderId = node.placeOrder(bob, wavesUsdPair, BUY, 1000.waves, 300, 300, version = 3, feeAsset = wavesUsdPair.priceAsset).message.id
          node.waitOrderStatus(wavesUsdPair, bestBidOrderId, expectedStatus = "Accepted")
          node.orderBook(wavesUsdPair).bids shouldBe List(LevelResponse(1000.waves, 300))

          assertBadRequestAndMessage(node.placeOrder(alice, wavesUsdPair, SELL, 1000.waves, 119, 300, version = 3, feeAsset = wavesUsdPair.priceAsset),
            orderIsOutOfDeviationBounds("1.19", SELL), 400)
          amountAssetBalance(alice, wavesUsdPair) shouldBe aliceBalance
          amountAssetBalance(bob, wavesUsdPair) shouldBe bobBalance
          priceAssetBalance(alice, wavesUsdPair) shouldBe aliceBtcBalance
          priceAssetBalance(bob, wavesUsdPair) shouldBe bobBtcBalance
          node.reservedBalance(alice) shouldBe empty
          node.cancelOrder(bob, wavesUsdPair, bestBidOrderId)

          amountAssetBalance(alice, wavesUsdPair) shouldBe aliceBalance
          amountAssetBalance(bob, wavesUsdPair) shouldBe bobBalance
          priceAssetBalance(alice, wavesUsdPair) shouldBe aliceBtcBalance
          priceAssetBalance(bob, wavesUsdPair) shouldBe bobBtcBalance
          node.reservedBalance(alice) shouldBe empty
        }
      }

      "-- too high" in {
        for (assetPair <- Array(wavesBtcPair, ethWavesPair, scriptAssetsPair)) {
          val aliceBalance = amountAssetBalance(alice, assetPair)
          val bobBalance = amountAssetBalance(bob, assetPair)
          val aliceBtcBalance = priceAssetBalance(alice, assetPair)
          val bobBtcBalance = priceAssetBalance(bob, assetPair)

          val bestAskOrderId = node.placeOrder(alice, assetPair, SELL, 1000.waves, 500000, 2 * matcherFee, version = 3, feeAsset = assetPair.priceAsset).message.id
          node.waitOrderStatus(assetPair, bestAskOrderId, expectedStatus = "Accepted")
          node.orderBook(assetPair).asks shouldBe List(LevelResponse(1000.waves, 500000))

          assertBadRequestAndMessage(node.placeOrder(alice, assetPair, SELL, 1000.waves, 850001, 3 * matcherFee, version = 3, feeAsset = assetPair.priceAsset),
            orderIsOutOfDeviationBounds("0.00850001", SELL), 400)

          amountAssetBalance(alice, assetPair) shouldBe aliceBalance
          amountAssetBalance(bob, assetPair) shouldBe bobBalance
          priceAssetBalance(alice, assetPair) shouldBe aliceBtcBalance
          priceAssetBalance(bob, assetPair) shouldBe bobBtcBalance
          node.reservedBalance(alice) shouldBe Map(assetPair.amountAssetStr -> 1000.waves)
          node.cancelOrder(alice, assetPair, bestAskOrderId)

          amountAssetBalance(alice, assetPair) shouldBe aliceBalance
          amountAssetBalance(bob, assetPair) shouldBe bobBalance
          priceAssetBalance(alice, assetPair) shouldBe aliceBtcBalance
          priceAssetBalance(bob, assetPair) shouldBe bobBtcBalance
          node.reservedBalance(alice) shouldBe empty
        }

        withClue("in usd") {
          val aliceBalance = amountAssetBalance(alice, wavesUsdPair)
          val bobBalance = amountAssetBalance(bob, wavesUsdPair)
          val aliceBtcBalance = priceAssetBalance(alice, wavesUsdPair)
          val bobBtcBalance = priceAssetBalance(bob, wavesUsdPair)

           val bestAskOrderId = node.placeOrder(alice, wavesUsdPair, SELL, 1000.waves, 500, 2 * 300, version = 3, feeAsset = wavesUsdPair.priceAsset).message.id
          node.waitOrderStatus(wavesUsdPair, bestAskOrderId, expectedStatus = "Accepted")
          node.orderBook(wavesUsdPair).asks shouldBe List(LevelResponse(1000.waves, 500))

          assertBadRequestAndMessage(node.placeOrder(alice, wavesUsdPair, SELL, 1000.waves, 851, 3 * 300, version = 3, feeAsset = wavesUsdPair.priceAsset),
            orderIsOutOfDeviationBounds("8.51", SELL), 400)

          amountAssetBalance(alice, wavesUsdPair) shouldBe aliceBalance
          amountAssetBalance(bob, wavesUsdPair) shouldBe bobBalance
          priceAssetBalance(alice, wavesUsdPair) shouldBe aliceBtcBalance
          priceAssetBalance(bob, wavesUsdPair) shouldBe bobBtcBalance
          node.reservedBalance(alice) shouldBe Map(wavesUsdPair.amountAssetStr -> 1000.waves)
          node.cancelOrder(alice, wavesUsdPair, bestAskOrderId)

          amountAssetBalance(alice, wavesUsdPair) shouldBe aliceBalance
          amountAssetBalance(bob, wavesUsdPair) shouldBe bobBalance
          priceAssetBalance(alice, wavesUsdPair) shouldBe aliceBtcBalance
          priceAssetBalance(bob, wavesUsdPair) shouldBe bobBtcBalance
          node.reservedBalance(alice) shouldBe empty
        }
      }
    }
  }

  "orders fee is" - {
    "in deviation bounds" in {
      for (assetPair <- Array(wavesBtcPair, ethWavesPair, scriptAssetsPair)) {
        val aliceBalance = amountAssetBalance(alice, assetPair)
        val bobBalance = amountAssetBalance(bob, assetPair)
        val aliceBtcBalance = priceAssetBalance(alice, assetPair)
        val bobBtcBalance = priceAssetBalance(bob, assetPair)

        val bestAskOrderId = node.placeOrder(alice, assetPair, SELL, 1000.waves, 600000, 2 * matcherFee, version = 3, feeAsset = assetPair.priceAsset).message.id
        node.waitOrderStatus(assetPair, bestAskOrderId, expectedStatus = "Accepted")
        node.orderBook(assetPair).asks shouldBe List(LevelResponse(1000.waves, 600000))

        val bobOrderId = node.placeOrder(bob, assetPair, BUY, 1000.waves, 800000, 3 * matcherFee, version = 3, feeAsset = assetPair.priceAsset).message.id
        node.waitOrderStatus(assetPair, bobOrderId, expectedStatus = "Filled")

        val bestBidOrderId = node.placeOrder(bob, assetPair, BUY, 1000.waves, 700000, 3 * matcherFee, version = 3, feeAsset = assetPair.priceAsset).message.id
        node.waitOrderStatus(assetPair, bestBidOrderId, expectedStatus = "Accepted")
        node.orderBook(assetPair).bids shouldBe List(LevelResponse(1000.waves, 700000))

        val aliceOrderId = node.placeOrder(alice, assetPair, SELL, 1000.waves, 600000, 2 * matcherFee, version = 3, feeAsset = assetPair.priceAsset).message.id
        node.waitOrderStatus(assetPair, aliceOrderId, expectedStatus = "Filled")

        amountAssetBalance(alice, assetPair) shouldBe aliceBalance
        amountAssetBalance(bob, assetPair) shouldBe bobBalance
        priceAssetBalance(alice, assetPair) shouldBe aliceBtcBalance
        priceAssetBalance(bob, assetPair) shouldBe bobBtcBalance
      }

      withClue("in usd") {
        val aliceBalance = amountAssetBalance(alice, wavesUsdPair)
        val bobBalance = amountAssetBalance(bob, wavesUsdPair)
        val aliceBtcBalance = priceAssetBalance(alice, wavesUsdPair)
        val bobBtcBalance = priceAssetBalance(bob, wavesUsdPair)

        val bestAskOrderId = node.placeOrder(bob, wavesUsdPair, SELL, 1000.waves, 600, 600, version = 3, feeAsset = wavesUsdPair.priceAsset).message.id
        node.waitOrderStatus(wavesUsdPair, bestAskOrderId, expectedStatus = "Accepted")
        node.orderBook(wavesUsdPair).asks shouldBe List(LevelResponse(1000.waves, 600))

        val bobOrderId = node.placeOrder(alice, wavesUsdPair, BUY, 1000.waves, 800, 3 * 300, version = 3, feeAsset = wavesUsdPair.priceAsset).message.id
        node.waitOrderStatus(wavesUsdPair, bobOrderId, expectedStatus = "Filled")

        val bestBidOrderId = node.placeOrder(alice, wavesUsdPair, BUY, 1000.waves, 700, 3 * 300, version = 3, feeAsset = wavesUsdPair.priceAsset).message.id
        node.waitOrderStatus(wavesUsdPair, bestBidOrderId, expectedStatus = "Accepted")
        node.orderBook(wavesUsdPair).bids shouldBe List(LevelResponse(1000.waves, 700))

        val aliceOrderId = node.placeOrder(bob, wavesUsdPair, SELL, 1000.waves, 600, 2 * 300, version = 3, feeAsset = wavesUsdPair.priceAsset).message.id
        node.waitOrderStatus(wavesUsdPair, aliceOrderId, expectedStatus = "Filled")

        amountAssetBalance(alice, wavesUsdPair) shouldBe aliceBalance
        amountAssetBalance(bob, wavesUsdPair) shouldBe bobBalance
        priceAssetBalance(alice, wavesUsdPair) shouldBe aliceBtcBalance
        priceAssetBalance(bob, wavesUsdPair) shouldBe bobBtcBalance
      }
    }

    "out of deviation bounds" in {
      for (assetPair <- Array(wavesBtcPair, ethWavesPair, scriptAssetsPair)) {
        val aliceBalance = amountAssetBalance(alice, assetPair)
        val bobBalance = amountAssetBalance(bob, assetPair)
        val aliceBtcBalance = priceAssetBalance(alice, assetPair)
        val bobBtcBalance = priceAssetBalance(bob, assetPair)

        val bestAskOrderId = node.placeOrder(alice, assetPair, SELL, 1000.waves, 600000, 2 * matcherFee, version = 3, feeAsset = assetPair.priceAsset).message.id
        node.waitOrderStatus(assetPair, bestAskOrderId, expectedStatus = "Accepted")
        node.orderBook(assetPair).asks shouldBe List(LevelResponse(1000.waves, 600000))

        assertBadRequestAndMessage(node.placeOrder(bob, assetPair, BUY, 1000.waves, 300000, 359999, version = 3, feeAsset = assetPair.priceAsset).message.id,
          feeIsOutOfDeviationBounds("0.00359999", assetPair.priceAssetStr, BUY), 400)
        node.cancelOrder(alice, assetPair, bestAskOrderId)

        val bestBidOrderId = node.placeOrder(bob, assetPair, BUY, 1000.waves, 1200000, 4 * matcherFee, version = 3, feeAsset = assetPair.priceAsset).message.id
        node.waitOrderStatus(assetPair, bestBidOrderId, expectedStatus = "Accepted")
        node.orderBook(assetPair).bids shouldBe List(LevelResponse(1000.waves, 1200000))

        assertBadRequestAndMessage(node.placeOrder(alice, assetPair, SELL, 1000.waves, 600000, 719999, version = 3, feeAsset = assetPair.priceAsset).message.id,
          feeIsOutOfDeviationBounds("0.00719999", assetPair.priceAssetStr, SELL), 400)
        node.cancelOrder(bob, assetPair, bestBidOrderId)

        amountAssetBalance(alice, assetPair) shouldBe aliceBalance
        amountAssetBalance(bob, assetPair) shouldBe bobBalance
        priceAssetBalance(alice, assetPair) shouldBe aliceBtcBalance
        priceAssetBalance(bob, assetPair) shouldBe bobBtcBalance
      }

      withClue("in isd") {
        val aliceBalance = amountAssetBalance(alice, wavesUsdPair)
        val bobBalance = amountAssetBalance(bob, wavesUsdPair)
        val aliceBtcBalance = priceAssetBalance(alice, wavesUsdPair)
        val bobBtcBalance = priceAssetBalance(bob, wavesUsdPair)

        val bestAskOrderId = node.placeOrder(bob, wavesUsdPair, SELL, 1000.waves, 600, 2 * 300, version = 3, feeAsset = wavesUsdPair.priceAsset).message.id
        node.waitOrderStatus(wavesUsdPair, bestAskOrderId, expectedStatus = "Accepted")
        node.orderBook(wavesUsdPair).asks shouldBe List(LevelResponse(1000.waves, 600))

        assertBadRequestAndMessage(node.placeOrder(alice, wavesUsdPair, BUY, 1000.waves, 300, 359, version = 3, feeAsset = wavesUsdPair.priceAsset).message.id,
          feeIsOutOfDeviationBounds("3.59", wavesUsdPair.priceAssetStr, BUY), 400)
        node.cancelOrder(bob, wavesUsdPair, bestAskOrderId)

        val bestBidOrderId = node.placeOrder(alice, wavesUsdPair, BUY, 1000.waves, 1200, 4 * 300, version = 3, feeAsset = wavesUsdPair.priceAsset).message.id
        node.waitOrderStatus(wavesUsdPair, bestBidOrderId, expectedStatus = "Accepted")
        node.orderBook(wavesUsdPair).bids shouldBe List(LevelResponse(1000.waves, 1200))

        assertBadRequestAndMessage(node.placeOrder(bob, wavesUsdPair, SELL, 1000.waves, 600, 719, version = 3, feeAsset = wavesUsdPair.priceAsset).message.id,
          feeIsOutOfDeviationBounds("7.19", wavesUsdPair.priceAssetStr, SELL), 400)
        node.cancelOrder(alice, wavesUsdPair, bestBidOrderId)

        amountAssetBalance(alice, wavesUsdPair) shouldBe aliceBalance
        amountAssetBalance(bob, wavesUsdPair) shouldBe bobBalance
        priceAssetBalance(alice, wavesUsdPair) shouldBe aliceBtcBalance
        priceAssetBalance(bob, wavesUsdPair) shouldBe bobBtcBalance
      }
    }
  }
}<|MERGE_RESOLUTION|>--- conflicted
+++ resolved
@@ -2,24 +2,15 @@
 
 import com.typesafe.config.{Config, ConfigFactory}
 import com.wavesplatform.account.KeyPair
-import com.wavesplatform.common.utils.Base64
+import com.wavesplatform.common.utils.EitherExt2
 import com.wavesplatform.it.MatcherSuiteBase
-<<<<<<< HEAD
-//import com.wavesplatform.it.api.dex.{LevelResponse, OrderStatus}
-//import com.wavesplatform.it.util.DoubleExt
-//import com.wavesplatform.protobuf.order.Order.Side.SELL
-//import com.wavesplatform.transaction.assets.exchange.OrderType.BUY
-=======
-import com.wavesplatform.it.api.LevelResponse
-import com.wavesplatform.it.api.SyncHttpApi._
-import com.wavesplatform.it.api.SyncMatcherHttpApi._
-import com.wavesplatform.it.sync.config.MatcherPriceAssetConfig._
-import com.wavesplatform.it.util._
-import com.wavesplatform.it._
+import com.wavesplatform.it.api.dex.{LevelResponse, OrderStatus}
+import com.wavesplatform.it.config.DexTestConfig._
+import com.wavesplatform.lang.script.v1.ExprScript
+import com.wavesplatform.lang.v1.compiler.Terms
 import com.wavesplatform.transaction.Asset.IssuedAsset
+import com.wavesplatform.transaction.assets.exchange.OrderType.{BUY, SELL}
 import com.wavesplatform.transaction.assets.exchange.{AssetPair, OrderType}
-import com.wavesplatform.transaction.assets.exchange.OrderType.{BUY, SELL}
->>>>>>> 43bee17f
 
 /**
   * BUY orders price:  (1 - p) * best bid <= price <= (1 + l) * best ask
@@ -44,294 +35,312 @@
   */
 class OrderDeviationsTestSuite extends MatcherSuiteBase {
 
-<<<<<<< HEAD
+  val deviationProfit = 70
+  val deviationLoss   = 60
+  val deviationFee    = 40
+
+  val trueScript = Some(ExprScript(Terms.TRUE).explicitGet())
+
+  val scriptAssetTx = mkIssue(alice, "asset1", defaultAssetQuantity, fee = smartIssueFee, script = trueScript)
+  val scriptAsset   = IssuedAsset(scriptAssetTx.id())
+
+  val anotherScriptAssetTx = mkIssue(alice, "asset2", defaultAssetQuantity, fee = smartIssueFee, script = trueScript)
+  val anotherScriptAsset   = IssuedAsset(anotherScriptAssetTx.id())
+
+  val scriptAssetsPair: AssetPair = createAssetPair(scriptAsset, anotherScriptAsset)
+
   override protected val suiteInitialDexConfig: Config = ConfigFactory.parseString(
-    """waves.dex {
-      |  max-price-deviations {
-      |    enable = yes
-      |    profit = 70
-      |    loss = 60
-      |    fee = 50
-      |  }
-      |}""".stripMargin
+    s"""
+       |waves.dex {
+       |  allowed-order-versions = [1, 2, 3]
+       |  max-price-deviations {
+       |    enable = yes
+       |    profit = $deviationProfit
+       |    loss = $deviationLoss
+       |    fee = $deviationFee
+       |  }
+       |  order-fee {
+       |    mode = "percent"
+       |    percent {
+       |      asset-type = "price"
+       |      min-fee = 0.1
+       |    }
+       |  }
+       |}
+       """.stripMargin
   )
 
   override protected def beforeAll(): Unit = {
     super.beforeAll()
-    broadcastAndAwait(IssueBtcTx)
-=======
-  val deviationProfit = 70
-  val deviationLoss = 60
-  val deviationFee = 40
-
-  val Btc = IssuedAsset(BtcId)
-  val trueScript = Some(Base64.encode(createBoolScript("true").bytes.apply))
-  val scriptAsset: String = node.broadcastIssue(alice, "asset1", "price script asset", defaultAssetQuantity, 8, reissuable = false, smartIssueFee, trueScript).id
-  val anotherScriptAsset: String = node.broadcastIssue(alice, "asset2", "another price script asset", defaultAssetQuantity, 8, reissuable = false, smartIssueFee, trueScript).id
-  val scriptAssetsPair: AssetPair = createAssetPair(scriptAsset, anotherScriptAsset)
-
-  override protected def nodeConfigs: Seq[Config] = {
-    val orderDeviations =
-      s"""
-         |waves.dex {
-         |  allowed-order-versions = [1, 2, 3]
-         |  max-price-deviations {
-         |    enable = yes
-         |    profit = $deviationProfit
-         |    loss = $deviationLoss
-         |    fee = $deviationFee
-         |  }
-         |
-         |  order-fee {
-         |    mode = "percent"
-         |
-         |    percent {
-         |      asset-type = "price"
-         |      min-fee = 0.1
-         |    }
-         |  }
-         |}
-       """.stripMargin
-
-    super.nodeConfigs.map(ConfigFactory.parseString(orderDeviations).withFallback)
+    broadcastAndAwait(IssueBtcTx, IssueEthTx, IssueUsdTx, scriptAssetTx, anotherScriptAssetTx)
+    Seq(scriptAsset, anotherScriptAsset).foreach { asset =>
+      broadcastAndAwait(
+        mkTransfer(alice, bob, defaultAssetQuantity / 2, asset, 0.005.waves)
+      )
+    }
   }
 
-  override protected def beforeAll(): Unit = {
-    super.beforeAll()
-    Array(IssueBtcTx, IssueEthTx, IssueUsdTx).foreach(issueTx =>
-      node.waitForTransaction(node.broadcastRequest(issueTx.json()).id))
-    Array(scriptAsset, anotherScriptAsset).foreach(asset =>
-      node.broadcastTransfer(alice, bob.toAddress.toString, defaultAssetQuantity / 2, 0.005.waves, Some(asset), None, waitForTx = true))
+  def orderIsOutOfDeviationBounds(price: String, orderType: OrderType): String = {
+
+    val lowerBound = orderType match {
+      case SELL => 100 - deviationLoss
+      case BUY  => 100 - deviationProfit
+    }
+
+    val upperBound = orderType match {
+      case SELL => 100 + deviationProfit
+      case BUY  => 100 + deviationLoss
+    }
+
+    s"The $orderType order's price $price is out of deviation bounds. It should meet the following matcher's requirements: " +
+      s"$lowerBound% of best bid price <= order price <= $upperBound% of best ask price"
   }
 
-  def orderIsOutOfDeviationBounds(price: String, orderType: OrderType): String = {
-    def lowBound: Int = orderType match {
-      case SELL => 100 - deviationLoss
-      case BUY => 100 - deviationProfit
-    }
-    def upperBound: Int = orderType match {
-      case SELL => 100 + deviationProfit
-      case BUY => 100 + deviationLoss
-    }
-    s"The $orderType order's price $price is out of deviation bounds. It should meet the following matcher's requirements: " +
-      s"$lowBound% of best bid price <= order price <= $upperBound% of best ask price"
->>>>>>> 43bee17f
-  }
-
   def feeIsOutOfDeviationBounds(fee: String, feeAssetId: String, orderType: OrderType): String = {
-    def marketType: String = orderType match {
+
+    val marketType = orderType match {
       case SELL => "bid"
-      case BUY => "ask"
-    }
+      case BUY  => "ask"
+    }
+
     s"The $orderType order's matcher fee $fee $feeAssetId is out of deviation bounds. " +
       s"It should meet the following matcher's requirements: matcher fee >= ${100 - deviationFee}% of fee which should be paid in case of matching with best $marketType"
   }
 
-  def priceAssetBalance(owner: KeyPair, assetPair: AssetPair): Long = {
-    val priceAsset = assetPair.priceAssetStr
-    if (priceAsset == "WAVES")
-      node.accountBalances(owner.toAddress.toString)._1
-    else {
-      node.assetBalance(owner.toAddress.toString, priceAsset).balance
-    }
-  }
-
-  def amountAssetBalance(owner: KeyPair, assetPair: AssetPair): Long = {
-    val amountAsset = assetPair.amountAssetStr
-    if (amountAsset == "WAVES")
-      node.accountBalances(owner.toAddress.toString)._1
-    else {
-      node.assetBalance(owner.toAddress.toString, amountAsset).balance
-    }
-  }
-
+  def priceAssetBalance(owner: KeyPair, assetPair: AssetPair): Long  = wavesNode1Api.balance(owner, assetPair.priceAsset)
+  def amountAssetBalance(owner: KeyPair, assetPair: AssetPair): Long = wavesNode1Api.balance(owner, assetPair.amountAsset)
 
   "buy orders price is" - {
     "in deviation bounds" in {
-<<<<<<< HEAD
-      /*val bestAskOrder = mkOrder(alice, wavesBtcPair, SELL, 1000.waves, 500000)
-      placeAndAwait(bestAskOrder)
-      dex1Api.orderBook(wavesBtcPair).asks shouldBe List(LevelResponse(1000.waves, 500000))
-
-      val bestBidOrder = mkOrder(bob, wavesBtcPair, BUY, 1000.waves, 400000)
-      dex1Api.place(bestBidOrder)*/
-      pending
-=======
-      for (assetPair <- Array(wavesBtcPair, ethWavesPair, scriptAssetsPair)) {
-        val aliceBalance = amountAssetBalance(alice, assetPair)
-        val bobBalance = amountAssetBalance(bob, assetPair)
+
+      for (assetPair <- Seq(wavesBtcPair, ethWavesPair, scriptAssetsPair)) {
+
+        val aliceBalance    = amountAssetBalance(alice, assetPair)
+        val bobBalance      = amountAssetBalance(bob, assetPair)
         val aliceBtcBalance = priceAssetBalance(alice, assetPair)
-        val bobBtcBalance = priceAssetBalance(bob, assetPair)
-
-        val bestAskOrderId = node.placeOrder(alice, assetPair, SELL, 2000.waves, 500000, 4 * matcherFee, version = 3, feeAsset = assetPair.priceAsset).message.id
-        val bestBidOrderId = node.placeOrder(bob, assetPair, BUY, 2000.waves, 300000, 2 * matcherFee, version = 3, feeAsset = assetPair.priceAsset).message.id
-
-        Array(bestAskOrderId, bestBidOrderId).foreach(orderId =>
-          node.waitOrderStatus(assetPair, orderId, expectedStatus = "Accepted"))
-        node.orderBook(assetPair).asks shouldBe List(LevelResponse(2000.waves, 500000))
-        node.orderBook(assetPair).bids shouldBe List(LevelResponse(2000.waves, 300000))
-
-        Array(90000 -> "Accepted", 800000 -> "Filled").foreach { case (price, status) =>
-          node.waitOrderStatus(assetPair, node.placeOrder(bob, assetPair, BUY, 1000.waves, price, 3 * matcherFee, version = 3, feeAsset = assetPair.priceAsset)
-            .message.id, expectedStatus = status)
-        }
-        node.waitOrderInBlockchain(bestAskOrderId)
+        val bobBtcBalance   = priceAssetBalance(bob, assetPair)
+
+        val bestAskOrder = mkOrder(alice, assetPair, SELL, 2000.waves, 500000, 4 * matcherFee, matcherFeeAssetId = assetPair.priceAsset)
+        val bestBidOrder = mkOrder(bob, assetPair, BUY, 2000.waves, 300000, 2 * matcherFee, matcherFeeAssetId = assetPair.priceAsset)
+
+        dex1Api.place(bestAskOrder)
+        dex1Api.place(bestBidOrder)
+
+        Seq(bestAskOrder, bestBidOrder) foreach { order =>
+          dex1Api.waitForOrderStatus(order, OrderStatus.Accepted)
+        }
+
+        dex1Api.orderBook(assetPair).asks shouldBe List(LevelResponse(2000.waves, 500000))
+        dex1Api.orderBook(assetPair).bids shouldBe List(LevelResponse(2000.waves, 300000))
+
+        Seq(90000 -> OrderStatus.Accepted, 800000 -> OrderStatus.Filled).foreach {
+          case (price, status) =>
+            val order = mkOrder(bob, assetPair, BUY, 1000.waves, price, 3 * matcherFee, matcherFeeAssetId = assetPair.priceAsset)
+            placeAndAwait(order, status)
+        }
+
+        waitForOrderAtNode(bestAskOrder)
 
         amountAssetBalance(alice, assetPair) shouldBe aliceBalance - 1000.waves
         amountAssetBalance(bob, assetPair) shouldBe bobBalance + 1000.waves
+
         priceAssetBalance(alice, assetPair) shouldBe (aliceBtcBalance + 500000000L - 600000L)
         priceAssetBalance(bob, assetPair) shouldBe (bobBtcBalance - 500000000L - 562500L)
-        node.reservedBalance(alice) shouldBe Map(assetPair.amountAssetStr -> 100000000000L)
-        node.reservedBalance(bob) shouldBe Map(assetPair.priceAssetStr -> 691500000L)
-        Array(alice, bob).foreach(sender => node.cancelAllOrders(sender))
+
+        dex1Api.reservedBalance(alice) shouldBe Map(assetPair.amountAsset -> 100000000000L)
+        dex1Api.reservedBalance(bob) shouldBe Map(assetPair.priceAsset    -> 691500000L)
+
+        Seq(alice, bob).foreach(dex1Api.cancelAll(_))
       }
 
       withClue("in usd") {
-        val aliceBalance = amountAssetBalance(alice, wavesUsdPair)
-        val bobBalance = amountAssetBalance(bob, wavesUsdPair)
+
+        val aliceBalance    = amountAssetBalance(alice, wavesUsdPair)
+        val bobBalance      = amountAssetBalance(bob, wavesUsdPair)
         val aliceBtcBalance = priceAssetBalance(alice, wavesUsdPair)
-        val bobBtcBalance = priceAssetBalance(bob, wavesUsdPair)
-
-        val bestAskOrderId = node.placeOrder(bob, wavesUsdPair, SELL, 2000.waves, 500, 4 * 300, version = 3, feeAsset = wavesUsdPair.priceAsset).message.id
-        val bestBidOrderId = node.placeOrder(alice, wavesUsdPair, BUY, 2000.waves, 300, 2 * 300, version = 3, feeAsset = wavesUsdPair.priceAsset).message.id
-
-        Array(bestAskOrderId, bestBidOrderId).foreach(orderId =>
-          node.waitOrderStatus(wavesUsdPair, orderId, expectedStatus = "Accepted"))
-        node.orderBook(wavesUsdPair).asks shouldBe List(LevelResponse(2000.waves, 500))
-        node.orderBook(wavesUsdPair).bids shouldBe List(LevelResponse(2000.waves, 300))
-
-        Array(90 -> "Accepted", 800 -> "Filled").foreach { case (price, status) =>
-          node.waitOrderStatus(wavesUsdPair, node.placeOrder(alice, wavesUsdPair, BUY, 1000.waves, price, 3 * 300, version = 3, feeAsset = wavesUsdPair.priceAsset)
-            .message.id, expectedStatus = status)
-        }
-        node.waitOrderInBlockchain(bestAskOrderId)
+        val bobBtcBalance   = priceAssetBalance(bob, wavesUsdPair)
+
+        val bestAskOrder = mkOrder(bob, wavesUsdPair, SELL, 2000.waves, 500, 4 * 300, matcherFeeAssetId = wavesUsdPair.priceAsset)
+        val bestBidOrder = mkOrder(alice, wavesUsdPair, BUY, 2000.waves, 300, 2 * 300, matcherFeeAssetId = wavesUsdPair.priceAsset)
+
+        dex1Api.place(bestAskOrder)
+        dex1Api.place(bestBidOrder)
+
+        Seq(bestAskOrder, bestBidOrder) foreach { order =>
+          dex1Api.waitForOrderStatus(order, OrderStatus.Accepted)
+        }
+
+        dex1Api.orderBook(wavesUsdPair).asks shouldBe List(LevelResponse(2000.waves, 500))
+        dex1Api.orderBook(wavesUsdPair).bids shouldBe List(LevelResponse(2000.waves, 300))
+
+        Seq(90 -> OrderStatus.Accepted, 800 -> OrderStatus.Filled).foreach {
+          case (price, status) =>
+            val order = mkOrder(alice, wavesUsdPair, BUY, 1000.waves, price, 3 * 300, matcherFeeAssetId = wavesUsdPair.priceAsset)
+            placeAndAwait(order, status)
+        }
+
+        waitForOrderAtNode(bestAskOrder)
 
         amountAssetBalance(bob, wavesUsdPair) shouldBe bobBalance - 1000.waves
         amountAssetBalance(alice, wavesUsdPair) shouldBe aliceBalance + 1000.waves
+
         priceAssetBalance(bob, wavesUsdPair) shouldBe (bobBtcBalance + 500000L - 600L)
         priceAssetBalance(alice, wavesUsdPair) shouldBe (aliceBtcBalance - 500000L - 562L)
-        node.reservedBalance(bob) shouldBe Map(wavesUsdPair.amountAssetStr -> 100000000000L)
-        node.reservedBalance(alice) shouldBe Map(wavesUsdPair.priceAssetStr -> 691500L)
-        Array(alice, bob).foreach(sender => node.cancelAllOrders(sender))
-      }
->>>>>>> 43bee17f
+
+        dex1Api.reservedBalance(bob) shouldBe Map(wavesUsdPair.amountAsset  -> 100000000000L)
+        dex1Api.reservedBalance(alice) shouldBe Map(wavesUsdPair.priceAsset -> 691500L)
+
+        Seq(alice, bob).foreach(dex1Api.cancelAll(_))
+      }
     }
 
     "out of deviation bounds" - {
       "-- too low" in {
-        for (assetPair <- Array(wavesBtcPair, ethWavesPair, scriptAssetsPair)) {
-          val aliceBalance = amountAssetBalance(alice, assetPair)
-          val bobBalance = amountAssetBalance(bob, assetPair)
+        for (assetPair <- Seq(wavesBtcPair, ethWavesPair, scriptAssetsPair)) {
+
+          val aliceBalance    = amountAssetBalance(alice, assetPair)
+          val bobBalance      = amountAssetBalance(bob, assetPair)
           val aliceBtcBalance = priceAssetBalance(alice, assetPair)
-          val bobBtcBalance = priceAssetBalance(bob, assetPair)
-
-          val bestBidOrderId = node.placeOrder(bob, assetPair, BUY, 1000.waves, 300000, 2 * matcherFee, version = 3, feeAsset = assetPair.priceAsset).message.id
-          node.waitOrderStatus(assetPair, bestBidOrderId, expectedStatus = "Accepted")
-          node.orderBook(assetPair).bids shouldBe List(LevelResponse(1000.waves, 300000))
-
-          node.reservedBalance(bob)(assetPair.priceAssetStr) shouldBe 300600000L
-
-          assertBadRequestAndMessage(node.placeOrder(bob, assetPair, BUY, 1000.waves, 89999, matcherFee, version = 3, feeAsset = assetPair.priceAsset),
-            orderIsOutOfDeviationBounds("0.00089999", BUY), 400)
-
-          amountAssetBalance(alice, assetPair) shouldBe aliceBalance
-          amountAssetBalance(bob, assetPair) shouldBe bobBalance
-          priceAssetBalance(alice, assetPair) shouldBe aliceBtcBalance
-          priceAssetBalance(bob, assetPair) shouldBe bobBtcBalance
-          node.reservedBalance(bob) shouldBe Map(assetPair.priceAssetStr -> 300600000L)
-
-          node.cancelOrder(bob, wavesBtcPair, bestBidOrderId)
-
-          amountAssetBalance(alice, assetPair) shouldBe aliceBalance
-          amountAssetBalance(bob, assetPair) shouldBe bobBalance
-          priceAssetBalance(alice, assetPair) shouldBe aliceBtcBalance
-          priceAssetBalance(bob, assetPair) shouldBe bobBtcBalance
-          node.reservedBalance(bob) shouldBe empty
+          val bobBtcBalance   = priceAssetBalance(bob, assetPair)
+
+          val bestBidOrder = mkOrder(bob, assetPair, BUY, 1000.waves, 300000, 2 * matcherFee, matcherFeeAssetId = assetPair.priceAsset)
+          placeAndAwait(bestBidOrder)
+
+          dex1Api.orderBook(assetPair).bids shouldBe List(LevelResponse(1000.waves, 300000))
+          dex1Api.reservedBalance(bob)(assetPair.priceAsset) shouldBe 300600000L
+
+          dex1Api.tryPlace(mkOrder(bob, assetPair, BUY, 1000.waves, 89999, matcherFee, matcherFeeAssetId = assetPair.priceAsset)) should failWith(
+            9441295, // DeviantOrderPrice
+            orderIsOutOfDeviationBounds("0.00089999", BUY)
+          )
+
+          amountAssetBalance(alice, assetPair) shouldBe aliceBalance
+          amountAssetBalance(bob, assetPair) shouldBe bobBalance
+
+          priceAssetBalance(alice, assetPair) shouldBe aliceBtcBalance
+          priceAssetBalance(bob, assetPair) shouldBe bobBtcBalance
+
+          dex1Api.reservedBalance(bob) shouldBe Map(assetPair.priceAsset -> 300600000L)
+
+          dex1Api.cancel(bob, bestBidOrder)
+
+          amountAssetBalance(alice, assetPair) shouldBe aliceBalance
+          amountAssetBalance(bob, assetPair) shouldBe bobBalance
+
+          priceAssetBalance(alice, assetPair) shouldBe aliceBtcBalance
+          priceAssetBalance(bob, assetPair) shouldBe bobBtcBalance
+
+          dex1Api.reservedBalance(bob) shouldBe empty
         }
 
         withClue("in usd") {
-          val aliceBalance = amountAssetBalance(alice, wavesUsdPair)
-          val bobBalance = amountAssetBalance(bob, wavesUsdPair)
+
+          val aliceBalance    = amountAssetBalance(alice, wavesUsdPair)
+          val bobBalance      = amountAssetBalance(bob, wavesUsdPair)
           val aliceBtcBalance = priceAssetBalance(alice, wavesUsdPair)
-          val bobBtcBalance = priceAssetBalance(bob, wavesUsdPair)
-
-          val bestBidOrderId = node.placeOrder(bob, wavesUsdPair, BUY, 1000.waves, 300, 2 * 300, version = 3, feeAsset = wavesUsdPair.priceAsset).message.id
-          node.waitOrderStatus(wavesUsdPair, bestBidOrderId, expectedStatus = "Accepted")
-          node.orderBook(wavesUsdPair).bids shouldBe List(LevelResponse(1000.waves, 300))
-
-          node.reservedBalance(bob)(wavesUsdPair.priceAssetStr) shouldBe 300600L
-
-          assertBadRequestAndMessage(node.placeOrder(bob, wavesUsdPair, BUY, 1000.waves, 89, matcherFee, version = 3, feeAsset = wavesUsdPair.priceAsset),
-            orderIsOutOfDeviationBounds("0.89", BUY), 400)
-
-          amountAssetBalance(alice, wavesUsdPair) shouldBe aliceBalance
-          amountAssetBalance(bob, wavesUsdPair) shouldBe bobBalance
-          priceAssetBalance(alice, wavesUsdPair) shouldBe aliceBtcBalance
-          priceAssetBalance(bob, wavesUsdPair) shouldBe bobBtcBalance
-          node.reservedBalance(bob) shouldBe Map(wavesUsdPair.priceAssetStr -> 300600L)
-
-          node.cancelOrder(bob, wavesBtcPair, bestBidOrderId)
-
-          amountAssetBalance(alice, wavesUsdPair) shouldBe aliceBalance
-          amountAssetBalance(bob, wavesUsdPair) shouldBe bobBalance
-          priceAssetBalance(alice, wavesUsdPair) shouldBe aliceBtcBalance
-          priceAssetBalance(bob, wavesUsdPair) shouldBe bobBtcBalance
-          node.reservedBalance(bob) shouldBe empty
+          val bobBtcBalance   = priceAssetBalance(bob, wavesUsdPair)
+
+          val bestBidOrder = mkOrder(bob, wavesUsdPair, BUY, 1000.waves, 300, 2 * 300, matcherFeeAssetId = wavesUsdPair.priceAsset)
+          placeAndAwait(bestBidOrder)
+
+          dex1Api.orderBook(wavesUsdPair).bids shouldBe List(LevelResponse(1000.waves, 300))
+
+          dex1Api.reservedBalance(bob)(wavesUsdPair.priceAsset) shouldBe 300600L
+
+          dex1Api.tryPlace(mkOrder(bob, wavesUsdPair, BUY, 1000.waves, 89, matcherFee, matcherFeeAssetId = wavesUsdPair.priceAsset)) should failWith(
+            9441295, // DeviantOrderPrice
+            orderIsOutOfDeviationBounds("0.89", BUY)
+          )
+
+          amountAssetBalance(alice, wavesUsdPair) shouldBe aliceBalance
+          amountAssetBalance(bob, wavesUsdPair) shouldBe bobBalance
+
+          priceAssetBalance(alice, wavesUsdPair) shouldBe aliceBtcBalance
+          priceAssetBalance(bob, wavesUsdPair) shouldBe bobBtcBalance
+
+          dex1Api.reservedBalance(bob) shouldBe Map(wavesUsdPair.priceAsset -> 300600L)
+
+          dex1Api.cancel(bob, bestBidOrder)
+
+          amountAssetBalance(alice, wavesUsdPair) shouldBe aliceBalance
+          amountAssetBalance(bob, wavesUsdPair) shouldBe bobBalance
+
+          priceAssetBalance(alice, wavesUsdPair) shouldBe aliceBtcBalance
+          priceAssetBalance(bob, wavesUsdPair) shouldBe bobBtcBalance
+
+          dex1Api.reservedBalance(bob) shouldBe empty
         }
       }
 
       "-- too high" in {
-        for (assetPair <- Array(wavesBtcPair, ethWavesPair, scriptAssetsPair)) {
-          val aliceBalance = amountAssetBalance(alice, assetPair)
-          val bobBalance = amountAssetBalance(bob, assetPair)
+        for (assetPair <- Seq(wavesBtcPair, ethWavesPair, scriptAssetsPair)) {
+
+          val aliceBalance    = amountAssetBalance(alice, assetPair)
+          val bobBalance      = amountAssetBalance(bob, assetPair)
           val aliceBtcBalance = priceAssetBalance(alice, assetPair)
-          val bobBtcBalance = priceAssetBalance(bob, assetPair)
-
-          val bestAskOrderId  = node.placeOrder(alice, assetPair, SELL, 1000.waves, 500000, 4 * matcherFee, version = 3, feeAsset = assetPair.priceAsset).message.id
-          node.waitOrderStatus(assetPair, bestAskOrderId, expectedStatus = "Accepted")
-          node.orderBook(assetPair).asks shouldBe List(LevelResponse(1000.waves, 500000))
-
-          assertBadRequestAndMessage(node.placeOrder(bob, assetPair, BUY, 1000.waves, 800001, 3 * matcherFee, version = 3, feeAsset = assetPair.priceAsset),
-            orderIsOutOfDeviationBounds("0.00800001", BUY), 400)
-
-          amountAssetBalance(alice, assetPair) shouldBe aliceBalance
-          amountAssetBalance(bob, assetPair) shouldBe bobBalance
-          priceAssetBalance(alice, assetPair) shouldBe aliceBtcBalance
-          priceAssetBalance(bob, assetPair) shouldBe bobBtcBalance
-          node.reservedBalance(bob) shouldBe empty
-          node.cancelOrder(alice, assetPair, bestAskOrderId)
-
-          amountAssetBalance(alice, assetPair) shouldBe aliceBalance
-          amountAssetBalance(bob, assetPair) shouldBe bobBalance
-          priceAssetBalance(alice, assetPair) shouldBe aliceBtcBalance
-          priceAssetBalance(bob, assetPair) shouldBe bobBtcBalance
-          node.reservedBalance(bob) shouldBe empty
-        }
+          val bobBtcBalance   = priceAssetBalance(bob, assetPair)
+
+          val bestAskOrder = mkOrder(alice, assetPair, SELL, 1000.waves, 500000, 4 * matcherFee, matcherFeeAssetId = assetPair.priceAsset)
+          placeAndAwait(bestAskOrder)
+
+          dex1Api.orderBook(assetPair).asks shouldBe List(LevelResponse(1000.waves, 500000))
+
+          dex1Api.tryPlace(mkOrder(bob, assetPair, BUY, 1000.waves, 800001, 3 * matcherFee, matcherFeeAssetId = assetPair.priceAsset)) should failWith(
+            9441295, // DeviantOrderPrice
+            orderIsOutOfDeviationBounds("0.00800001", BUY)
+          )
+
+          amountAssetBalance(alice, assetPair) shouldBe aliceBalance
+          amountAssetBalance(bob, assetPair) shouldBe bobBalance
+
+          priceAssetBalance(alice, assetPair) shouldBe aliceBtcBalance
+          priceAssetBalance(bob, assetPair) shouldBe bobBtcBalance
+
+          dex1Api.reservedBalance(bob) shouldBe empty
+          dex1Api.cancel(alice, bestAskOrder)
+
+          amountAssetBalance(alice, assetPair) shouldBe aliceBalance
+          amountAssetBalance(bob, assetPair) shouldBe bobBalance
+
+          priceAssetBalance(alice, assetPair) shouldBe aliceBtcBalance
+          priceAssetBalance(bob, assetPair) shouldBe bobBtcBalance
+
+          dex1Api.reservedBalance(bob) shouldBe empty
+        }
+
         withClue("in usd") {
-          val aliceBalance = amountAssetBalance(alice, wavesUsdPair)
-          val bobBalance = amountAssetBalance(bob, wavesUsdPair)
+
+          val aliceBalance    = amountAssetBalance(alice, wavesUsdPair)
+          val bobBalance      = amountAssetBalance(bob, wavesUsdPair)
           val aliceBtcBalance = priceAssetBalance(alice, wavesUsdPair)
-          val bobBtcBalance = priceAssetBalance(bob, wavesUsdPair)
-
-          val bestAskOrderId  = node.placeOrder(bob, wavesUsdPair, SELL, 1000.waves, 500, 4 * 300, version = 3, feeAsset = wavesUsdPair.priceAsset).message.id
-          node.waitOrderStatus(wavesUsdPair, bestAskOrderId, expectedStatus = "Accepted")
-          node.orderBook(wavesUsdPair).asks shouldBe List(LevelResponse(1000.waves, 500))
-
-          assertBadRequestAndMessage(node.placeOrder(alice, wavesUsdPair, BUY, 1000.waves, 801, 3 * 300, version = 3, feeAsset = wavesUsdPair.priceAsset),
-            orderIsOutOfDeviationBounds("8.01", BUY), 400)
-
-          amountAssetBalance(alice, wavesUsdPair) shouldBe aliceBalance
-          amountAssetBalance(bob, wavesUsdPair) shouldBe bobBalance
-          priceAssetBalance(alice, wavesUsdPair) shouldBe aliceBtcBalance
-          priceAssetBalance(bob, wavesUsdPair) shouldBe bobBtcBalance
-          node.reservedBalance(alice) shouldBe empty
-          node.cancelOrder(bob, wavesUsdPair, bestAskOrderId)
-
-          amountAssetBalance(alice, wavesUsdPair) shouldBe aliceBalance
-          amountAssetBalance(bob, wavesUsdPair) shouldBe bobBalance
-          priceAssetBalance(alice, wavesUsdPair) shouldBe aliceBtcBalance
-          priceAssetBalance(bob, wavesUsdPair) shouldBe bobBtcBalance
-          node.reservedBalance(alice) shouldBe empty
+          val bobBtcBalance   = priceAssetBalance(bob, wavesUsdPair)
+
+          val bestAskOrder = mkOrder(bob, wavesUsdPair, SELL, 1000.waves, 500, 4 * 300, matcherFeeAssetId = wavesUsdPair.priceAsset)
+          placeAndAwait(bestAskOrder)
+
+          dex1Api.orderBook(wavesUsdPair).asks shouldBe List(LevelResponse(1000.waves, 500))
+
+          dex1Api.tryPlace(mkOrder(alice, wavesUsdPair, BUY, 1000.waves, 801, 3 * 300, matcherFeeAssetId = wavesUsdPair.priceAsset)) should failWith(
+            9441295, // DeviantOrderPrice
+            orderIsOutOfDeviationBounds("8.01", BUY)
+          )
+
+          amountAssetBalance(alice, wavesUsdPair) shouldBe aliceBalance
+          amountAssetBalance(bob, wavesUsdPair) shouldBe bobBalance
+
+          priceAssetBalance(alice, wavesUsdPair) shouldBe aliceBtcBalance
+          priceAssetBalance(bob, wavesUsdPair) shouldBe bobBtcBalance
+
+          dex1Api.reservedBalance(alice) shouldBe empty
+          dex1Api.cancel(bob, bestAskOrder)
+
+          amountAssetBalance(alice, wavesUsdPair) shouldBe aliceBalance
+          amountAssetBalance(bob, wavesUsdPair) shouldBe bobBalance
+
+          priceAssetBalance(alice, wavesUsdPair) shouldBe aliceBtcBalance
+          priceAssetBalance(bob, wavesUsdPair) shouldBe bobBtcBalance
+
+          dex1Api.reservedBalance(alice) shouldBe empty
         }
       }
     }
@@ -339,144 +348,188 @@
 
   "sell orders price is" - {
     "in deviation bounds" in {
-      for (assetPair <- Array(wavesBtcPair, ethWavesPair, scriptAssetsPair)) {
-        val aliceBalance = amountAssetBalance(alice, assetPair)
-        val bobBalance = amountAssetBalance(bob, assetPair)
+
+      for (assetPair <- Seq(wavesBtcPair, ethWavesPair, scriptAssetsPair)) {
+
+        val aliceBalance    = amountAssetBalance(alice, assetPair)
+        val bobBalance      = amountAssetBalance(bob, assetPair)
         val aliceBtcBalance = priceAssetBalance(alice, assetPair)
-        val bobBtcBalance = priceAssetBalance(bob, assetPair)
-
-        val bestAskOrderId  = node.placeOrder(alice, assetPair, SELL, 2000.waves, 500000, 4 * matcherFee, version = 3, feeAsset = assetPair.priceAsset).message.id
-        val bestBidOrderId = node.placeOrder(bob, assetPair, BUY, 2000.waves, 300000, 2 * matcherFee, version = 3, feeAsset = assetPair.priceAsset).message.id
-
-        Array(bestAskOrderId, bestBidOrderId).foreach(orderId =>
-          node.waitOrderStatus(assetPair, orderId, expectedStatus = "Accepted"))
-        node.orderBook(assetPair).asks shouldBe List(LevelResponse(2000.waves, 500000))
-        node.orderBook(assetPair).bids shouldBe List(LevelResponse(2000.waves, 300000))
-
-        Array(850000 -> "Accepted", 120000 -> "Filled").foreach { case (price, status) =>
-          node.waitOrderStatus(assetPair, node.placeOrder(alice, assetPair, SELL, 1000.waves, price, 3 * matcherFee, version = 3, feeAsset = assetPair.priceAsset)
-            .message.id, expectedStatus = status)
-        }
-        node.waitOrderInBlockchain(bestBidOrderId)
+        val bobBtcBalance   = priceAssetBalance(bob, assetPair)
+
+        val bestAskOrder = mkOrder(alice, assetPair, SELL, 2000.waves, 500000, 4 * matcherFee, matcherFeeAssetId = assetPair.priceAsset)
+        val bestBidOrder = mkOrder(bob, assetPair, BUY, 2000.waves, 300000, 2 * matcherFee, matcherFeeAssetId = assetPair.priceAsset)
+
+        Seq(bestAskOrder, bestBidOrder).foreach { order =>
+          placeAndAwait(order)
+        }
+
+        dex1Api.orderBook(assetPair).asks shouldBe List(LevelResponse(2000.waves, 500000))
+        dex1Api.orderBook(assetPair).bids shouldBe List(LevelResponse(2000.waves, 300000))
+
+        Seq(850000 -> OrderStatus.Accepted, 120000 -> OrderStatus.Filled).foreach {
+          case (price, status) =>
+            val order = mkOrder(alice, assetPair, SELL, 1000.waves, price, 3 * matcherFee, matcherFeeAssetId = assetPair.priceAsset)
+            placeAndAwait(order, status)
+        }
+
+        waitForOrderAtNode(bestBidOrder)
 
         amountAssetBalance(alice, assetPair) shouldBe aliceBalance - 1000.waves
         amountAssetBalance(bob, assetPair) shouldBe bobBalance + 1000.waves
+
         priceAssetBalance(alice, assetPair) shouldBe (aliceBtcBalance + 300000000L - 900000L)
         priceAssetBalance(bob, assetPair) shouldBe (bobBtcBalance - 300000000L - 300000L)
-        node.reservedBalance(alice) shouldBe Map(assetPair.amountAssetStr -> 300000000000L)
-        node.reservedBalance(bob) shouldBe Map(assetPair.priceAssetStr -> 300300000L)
-        Array(alice, bob).foreach(sender => node.cancelAllOrders(sender))
+
+        dex1Api.reservedBalance(alice) shouldBe Map(assetPair.amountAsset -> 300000000000L)
+        dex1Api.reservedBalance(bob) shouldBe Map(assetPair.priceAsset    -> 300300000L)
+
+        Seq(alice, bob).foreach(dex1Api.cancelAll(_))
       }
     }
 
     "out of deviation bounds" - {
       "-- too low" in {
-        for (assetPair <- Array(wavesBtcPair, ethWavesPair, scriptAssetsPair)) {
-          val aliceBalance = amountAssetBalance(alice, assetPair)
-          val bobBalance = amountAssetBalance(bob, assetPair)
+        for (assetPair <- Seq(wavesBtcPair, ethWavesPair, scriptAssetsPair)) {
+
+          val aliceBalance    = amountAssetBalance(alice, assetPair)
+          val bobBalance      = amountAssetBalance(bob, assetPair)
           val aliceBtcBalance = priceAssetBalance(alice, assetPair)
-          val bobBtcBalance = priceAssetBalance(bob, assetPair)
-
-          val bestBidOrderId = node.placeOrder(bob, assetPair, BUY, 1000.waves, 300000, matcherFee, version = 3, feeAsset = assetPair.priceAsset).message.id
-          node.waitOrderStatus(assetPair, bestBidOrderId, expectedStatus = "Accepted")
-          node.orderBook(assetPair).bids shouldBe List(LevelResponse(1000.waves, 300000))
-
-          assertBadRequestAndMessage(node.placeOrder(alice, assetPair, SELL, 1000.waves, 119999, matcherFee, version = 3, feeAsset = assetPair.priceAsset),
-            orderIsOutOfDeviationBounds("0.00119999", SELL), 400)
-          amountAssetBalance(alice, assetPair) shouldBe aliceBalance
-          amountAssetBalance(bob,assetPair) shouldBe bobBalance
-          priceAssetBalance(alice, assetPair) shouldBe aliceBtcBalance
-          priceAssetBalance(bob, assetPair) shouldBe bobBtcBalance
-          node.reservedBalance(alice) shouldBe empty
-          node.cancelOrder(bob, assetPair, bestBidOrderId)
-
-          amountAssetBalance(alice, assetPair) shouldBe aliceBalance
-          amountAssetBalance(bob,assetPair) shouldBe bobBalance
-          priceAssetBalance(alice, assetPair) shouldBe aliceBtcBalance
-          priceAssetBalance(bob, assetPair) shouldBe bobBtcBalance
-          node.reservedBalance(alice) shouldBe empty
+          val bobBtcBalance   = priceAssetBalance(bob, assetPair)
+
+          val bestBidOrder = mkOrder(bob, assetPair, BUY, 1000.waves, 300000, matcherFee, matcherFeeAssetId = assetPair.priceAsset)
+          placeAndAwait(bestBidOrder)
+
+          dex1Api.orderBook(assetPair).bids shouldBe List(LevelResponse(1000.waves, 300000))
+
+          dex1Api.tryPlace(mkOrder(alice, assetPair, SELL, 1000.waves, 119999, matcherFee, matcherFeeAssetId = assetPair.priceAsset)) should failWith(
+            9441295, // DeviantOrderPrice
+            orderIsOutOfDeviationBounds("0.00119999", SELL)
+          )
+
+          amountAssetBalance(alice, assetPair) shouldBe aliceBalance
+          amountAssetBalance(bob, assetPair) shouldBe bobBalance
+
+          priceAssetBalance(alice, assetPair) shouldBe aliceBtcBalance
+          priceAssetBalance(bob, assetPair) shouldBe bobBtcBalance
+
+          dex1Api.reservedBalance(alice) shouldBe empty
+
+          dex1Api.cancel(bob, bestBidOrder)
+
+          amountAssetBalance(alice, assetPair) shouldBe aliceBalance
+          amountAssetBalance(bob, assetPair) shouldBe bobBalance
+
+          priceAssetBalance(alice, assetPair) shouldBe aliceBtcBalance
+          priceAssetBalance(bob, assetPair) shouldBe bobBtcBalance
+
+          dex1Api.reservedBalance(alice) shouldBe empty
         }
 
         withClue("in usd") {
-          val aliceBalance = amountAssetBalance(alice, wavesUsdPair)
-          val bobBalance = amountAssetBalance(bob, wavesUsdPair)
+
+          val aliceBalance    = amountAssetBalance(alice, wavesUsdPair)
+          val bobBalance      = amountAssetBalance(bob, wavesUsdPair)
           val aliceBtcBalance = priceAssetBalance(alice, wavesUsdPair)
-          val bobBtcBalance = priceAssetBalance(bob, wavesUsdPair)
-
-          val bestBidOrderId = node.placeOrder(bob, wavesUsdPair, BUY, 1000.waves, 300, 300, version = 3, feeAsset = wavesUsdPair.priceAsset).message.id
-          node.waitOrderStatus(wavesUsdPair, bestBidOrderId, expectedStatus = "Accepted")
-          node.orderBook(wavesUsdPair).bids shouldBe List(LevelResponse(1000.waves, 300))
-
-          assertBadRequestAndMessage(node.placeOrder(alice, wavesUsdPair, SELL, 1000.waves, 119, 300, version = 3, feeAsset = wavesUsdPair.priceAsset),
-            orderIsOutOfDeviationBounds("1.19", SELL), 400)
-          amountAssetBalance(alice, wavesUsdPair) shouldBe aliceBalance
-          amountAssetBalance(bob, wavesUsdPair) shouldBe bobBalance
-          priceAssetBalance(alice, wavesUsdPair) shouldBe aliceBtcBalance
-          priceAssetBalance(bob, wavesUsdPair) shouldBe bobBtcBalance
-          node.reservedBalance(alice) shouldBe empty
-          node.cancelOrder(bob, wavesUsdPair, bestBidOrderId)
-
-          amountAssetBalance(alice, wavesUsdPair) shouldBe aliceBalance
-          amountAssetBalance(bob, wavesUsdPair) shouldBe bobBalance
-          priceAssetBalance(alice, wavesUsdPair) shouldBe aliceBtcBalance
-          priceAssetBalance(bob, wavesUsdPair) shouldBe bobBtcBalance
-          node.reservedBalance(alice) shouldBe empty
+          val bobBtcBalance   = priceAssetBalance(bob, wavesUsdPair)
+
+          val bestBidOrder = mkOrder(bob, wavesUsdPair, BUY, 1000.waves, 300, 300, matcherFeeAssetId = wavesUsdPair.priceAsset)
+          placeAndAwait(bestBidOrder)
+
+          dex1Api.orderBook(wavesUsdPair).bids shouldBe List(LevelResponse(1000.waves, 300))
+
+          dex1Api.tryPlace(mkOrder(alice, wavesUsdPair, SELL, 1000.waves, 119, 300, matcherFeeAssetId = wavesUsdPair.priceAsset)) should failWith(
+            9441295, // DeviantOrderPrice
+            orderIsOutOfDeviationBounds("1.19", SELL)
+          )
+
+          amountAssetBalance(alice, wavesUsdPair) shouldBe aliceBalance
+          amountAssetBalance(bob, wavesUsdPair) shouldBe bobBalance
+
+          priceAssetBalance(alice, wavesUsdPair) shouldBe aliceBtcBalance
+          priceAssetBalance(bob, wavesUsdPair) shouldBe bobBtcBalance
+
+          dex1Api.reservedBalance(alice) shouldBe empty
+          dex1Api.cancel(bob, bestBidOrder)
+
+          amountAssetBalance(alice, wavesUsdPair) shouldBe aliceBalance
+          amountAssetBalance(bob, wavesUsdPair) shouldBe bobBalance
+
+          priceAssetBalance(alice, wavesUsdPair) shouldBe aliceBtcBalance
+          priceAssetBalance(bob, wavesUsdPair) shouldBe bobBtcBalance
+
+          dex1Api.reservedBalance(alice) shouldBe empty
         }
       }
 
       "-- too high" in {
-        for (assetPair <- Array(wavesBtcPair, ethWavesPair, scriptAssetsPair)) {
-          val aliceBalance = amountAssetBalance(alice, assetPair)
-          val bobBalance = amountAssetBalance(bob, assetPair)
+        for (assetPair <- Seq(wavesBtcPair, ethWavesPair, scriptAssetsPair)) {
+
+          val aliceBalance    = amountAssetBalance(alice, assetPair)
+          val bobBalance      = amountAssetBalance(bob, assetPair)
           val aliceBtcBalance = priceAssetBalance(alice, assetPair)
-          val bobBtcBalance = priceAssetBalance(bob, assetPair)
-
-          val bestAskOrderId = node.placeOrder(alice, assetPair, SELL, 1000.waves, 500000, 2 * matcherFee, version = 3, feeAsset = assetPair.priceAsset).message.id
-          node.waitOrderStatus(assetPair, bestAskOrderId, expectedStatus = "Accepted")
-          node.orderBook(assetPair).asks shouldBe List(LevelResponse(1000.waves, 500000))
-
-          assertBadRequestAndMessage(node.placeOrder(alice, assetPair, SELL, 1000.waves, 850001, 3 * matcherFee, version = 3, feeAsset = assetPair.priceAsset),
-            orderIsOutOfDeviationBounds("0.00850001", SELL), 400)
-
-          amountAssetBalance(alice, assetPair) shouldBe aliceBalance
-          amountAssetBalance(bob, assetPair) shouldBe bobBalance
-          priceAssetBalance(alice, assetPair) shouldBe aliceBtcBalance
-          priceAssetBalance(bob, assetPair) shouldBe bobBtcBalance
-          node.reservedBalance(alice) shouldBe Map(assetPair.amountAssetStr -> 1000.waves)
-          node.cancelOrder(alice, assetPair, bestAskOrderId)
-
-          amountAssetBalance(alice, assetPair) shouldBe aliceBalance
-          amountAssetBalance(bob, assetPair) shouldBe bobBalance
-          priceAssetBalance(alice, assetPair) shouldBe aliceBtcBalance
-          priceAssetBalance(bob, assetPair) shouldBe bobBtcBalance
-          node.reservedBalance(alice) shouldBe empty
+          val bobBtcBalance   = priceAssetBalance(bob, assetPair)
+
+          val bestAskOrder = mkOrder(alice, assetPair, SELL, 1000.waves, 500000, 2 * matcherFee, matcherFeeAssetId = assetPair.priceAsset)
+          placeAndAwait(bestAskOrder)
+
+          dex1Api.orderBook(assetPair).asks shouldBe List(LevelResponse(1000.waves, 500000))
+
+          dex1Api.tryPlace(mkOrder(alice, assetPair, SELL, 1000.waves, 850001, 3 * matcherFee, matcherFeeAssetId = assetPair.priceAsset)) should failWith(
+            9441295, // DeviantOrderPrice
+            orderIsOutOfDeviationBounds("0.00850001", SELL)
+          )
+
+          amountAssetBalance(alice, assetPair) shouldBe aliceBalance
+          amountAssetBalance(bob, assetPair) shouldBe bobBalance
+
+          priceAssetBalance(alice, assetPair) shouldBe aliceBtcBalance
+          priceAssetBalance(bob, assetPair) shouldBe bobBtcBalance
+
+          dex1Api.reservedBalance(alice) shouldBe Map(assetPair.amountAsset -> 1000.waves)
+          dex1Api.cancel(alice, bestAskOrder)
+
+          amountAssetBalance(alice, assetPair) shouldBe aliceBalance
+          amountAssetBalance(bob, assetPair) shouldBe bobBalance
+
+          priceAssetBalance(alice, assetPair) shouldBe aliceBtcBalance
+          priceAssetBalance(bob, assetPair) shouldBe bobBtcBalance
+
+          dex1Api.reservedBalance(alice) shouldBe empty
         }
 
         withClue("in usd") {
-          val aliceBalance = amountAssetBalance(alice, wavesUsdPair)
-          val bobBalance = amountAssetBalance(bob, wavesUsdPair)
+
+          val aliceBalance    = amountAssetBalance(alice, wavesUsdPair)
+          val bobBalance      = amountAssetBalance(bob, wavesUsdPair)
           val aliceBtcBalance = priceAssetBalance(alice, wavesUsdPair)
-          val bobBtcBalance = priceAssetBalance(bob, wavesUsdPair)
-
-           val bestAskOrderId = node.placeOrder(alice, wavesUsdPair, SELL, 1000.waves, 500, 2 * 300, version = 3, feeAsset = wavesUsdPair.priceAsset).message.id
-          node.waitOrderStatus(wavesUsdPair, bestAskOrderId, expectedStatus = "Accepted")
-          node.orderBook(wavesUsdPair).asks shouldBe List(LevelResponse(1000.waves, 500))
-
-          assertBadRequestAndMessage(node.placeOrder(alice, wavesUsdPair, SELL, 1000.waves, 851, 3 * 300, version = 3, feeAsset = wavesUsdPair.priceAsset),
-            orderIsOutOfDeviationBounds("8.51", SELL), 400)
-
-          amountAssetBalance(alice, wavesUsdPair) shouldBe aliceBalance
-          amountAssetBalance(bob, wavesUsdPair) shouldBe bobBalance
-          priceAssetBalance(alice, wavesUsdPair) shouldBe aliceBtcBalance
-          priceAssetBalance(bob, wavesUsdPair) shouldBe bobBtcBalance
-          node.reservedBalance(alice) shouldBe Map(wavesUsdPair.amountAssetStr -> 1000.waves)
-          node.cancelOrder(alice, wavesUsdPair, bestAskOrderId)
-
-          amountAssetBalance(alice, wavesUsdPair) shouldBe aliceBalance
-          amountAssetBalance(bob, wavesUsdPair) shouldBe bobBalance
-          priceAssetBalance(alice, wavesUsdPair) shouldBe aliceBtcBalance
-          priceAssetBalance(bob, wavesUsdPair) shouldBe bobBtcBalance
-          node.reservedBalance(alice) shouldBe empty
+          val bobBtcBalance   = priceAssetBalance(bob, wavesUsdPair)
+
+          val bestAskOrder = mkOrder(alice, wavesUsdPair, SELL, 1000.waves, 500, 2 * 300, matcherFeeAssetId = wavesUsdPair.priceAsset)
+          placeAndAwait(bestAskOrder)
+
+          dex1Api.orderBook(wavesUsdPair).asks shouldBe List(LevelResponse(1000.waves, 500))
+
+          dex1Api.tryPlace(mkOrder(alice, wavesUsdPair, SELL, 1000.waves, 851, 3 * 300, matcherFeeAssetId = wavesUsdPair.priceAsset)) should failWith(
+            9441295, // DeviantOrderPrice
+            orderIsOutOfDeviationBounds("8.51", SELL)
+          )
+
+          amountAssetBalance(alice, wavesUsdPair) shouldBe aliceBalance
+          amountAssetBalance(bob, wavesUsdPair) shouldBe bobBalance
+
+          priceAssetBalance(alice, wavesUsdPair) shouldBe aliceBtcBalance
+          priceAssetBalance(bob, wavesUsdPair) shouldBe bobBtcBalance
+
+          dex1Api.reservedBalance(alice) shouldBe Map(wavesUsdPair.amountAsset -> 1000.waves)
+          dex1Api.cancel(alice, bestAskOrder)
+
+          amountAssetBalance(alice, wavesUsdPair) shouldBe aliceBalance
+          amountAssetBalance(bob, wavesUsdPair) shouldBe bobBalance
+
+          priceAssetBalance(alice, wavesUsdPair) shouldBe aliceBtcBalance
+          priceAssetBalance(bob, wavesUsdPair) shouldBe bobBtcBalance
+
+          dex1Api.reservedBalance(alice) shouldBe empty
         }
       }
     }
@@ -484,114 +537,140 @@
 
   "orders fee is" - {
     "in deviation bounds" in {
-      for (assetPair <- Array(wavesBtcPair, ethWavesPair, scriptAssetsPair)) {
-        val aliceBalance = amountAssetBalance(alice, assetPair)
-        val bobBalance = amountAssetBalance(bob, assetPair)
+      for (assetPair <- Seq(wavesBtcPair, ethWavesPair, scriptAssetsPair)) {
+
+        val aliceBalance    = amountAssetBalance(alice, assetPair)
+        val bobBalance      = amountAssetBalance(bob, assetPair)
         val aliceBtcBalance = priceAssetBalance(alice, assetPair)
-        val bobBtcBalance = priceAssetBalance(bob, assetPair)
-
-        val bestAskOrderId = node.placeOrder(alice, assetPair, SELL, 1000.waves, 600000, 2 * matcherFee, version = 3, feeAsset = assetPair.priceAsset).message.id
-        node.waitOrderStatus(assetPair, bestAskOrderId, expectedStatus = "Accepted")
-        node.orderBook(assetPair).asks shouldBe List(LevelResponse(1000.waves, 600000))
-
-        val bobOrderId = node.placeOrder(bob, assetPair, BUY, 1000.waves, 800000, 3 * matcherFee, version = 3, feeAsset = assetPair.priceAsset).message.id
-        node.waitOrderStatus(assetPair, bobOrderId, expectedStatus = "Filled")
-
-        val bestBidOrderId = node.placeOrder(bob, assetPair, BUY, 1000.waves, 700000, 3 * matcherFee, version = 3, feeAsset = assetPair.priceAsset).message.id
-        node.waitOrderStatus(assetPair, bestBidOrderId, expectedStatus = "Accepted")
-        node.orderBook(assetPair).bids shouldBe List(LevelResponse(1000.waves, 700000))
-
-        val aliceOrderId = node.placeOrder(alice, assetPair, SELL, 1000.waves, 600000, 2 * matcherFee, version = 3, feeAsset = assetPair.priceAsset).message.id
-        node.waitOrderStatus(assetPair, aliceOrderId, expectedStatus = "Filled")
+        val bobBtcBalance   = priceAssetBalance(bob, assetPair)
+
+        val bestAskOrder = mkOrder(alice, assetPair, SELL, 1000.waves, 600000, 2 * matcherFee, matcherFeeAssetId = assetPair.priceAsset)
+        placeAndAwait(bestAskOrder)
+
+        dex1Api.orderBook(assetPair).asks shouldBe List(LevelResponse(1000.waves, 600000))
+
+        val bobOrder = mkOrder(bob, assetPair, BUY, 1000.waves, 800000, 3 * matcherFee, matcherFeeAssetId = assetPair.priceAsset)
+        placeAndAwait(bobOrder, OrderStatus.Filled)
+
+        val bestBidOrder = mkOrder(bob, assetPair, BUY, 1000.waves, 700000, 3 * matcherFee, matcherFeeAssetId = assetPair.priceAsset)
+        placeAndAwait(bestBidOrder)
+        dex1Api.orderBook(assetPair).bids shouldBe List(LevelResponse(1000.waves, 700000))
+
+        val aliceOrder = mkOrder(alice, assetPair, SELL, 1000.waves, 600000, 2 * matcherFee, matcherFeeAssetId = assetPair.priceAsset)
+        placeAndAwait(aliceOrder, OrderStatus.Filled)
 
         amountAssetBalance(alice, assetPair) shouldBe aliceBalance
         amountAssetBalance(bob, assetPair) shouldBe bobBalance
+
         priceAssetBalance(alice, assetPair) shouldBe aliceBtcBalance
         priceAssetBalance(bob, assetPair) shouldBe bobBtcBalance
       }
 
       withClue("in usd") {
-        val aliceBalance = amountAssetBalance(alice, wavesUsdPair)
-        val bobBalance = amountAssetBalance(bob, wavesUsdPair)
+
+        val aliceBalance    = amountAssetBalance(alice, wavesUsdPair)
+        val bobBalance      = amountAssetBalance(bob, wavesUsdPair)
         val aliceBtcBalance = priceAssetBalance(alice, wavesUsdPair)
-        val bobBtcBalance = priceAssetBalance(bob, wavesUsdPair)
-
-        val bestAskOrderId = node.placeOrder(bob, wavesUsdPair, SELL, 1000.waves, 600, 600, version = 3, feeAsset = wavesUsdPair.priceAsset).message.id
-        node.waitOrderStatus(wavesUsdPair, bestAskOrderId, expectedStatus = "Accepted")
-        node.orderBook(wavesUsdPair).asks shouldBe List(LevelResponse(1000.waves, 600))
-
-        val bobOrderId = node.placeOrder(alice, wavesUsdPair, BUY, 1000.waves, 800, 3 * 300, version = 3, feeAsset = wavesUsdPair.priceAsset).message.id
-        node.waitOrderStatus(wavesUsdPair, bobOrderId, expectedStatus = "Filled")
-
-        val bestBidOrderId = node.placeOrder(alice, wavesUsdPair, BUY, 1000.waves, 700, 3 * 300, version = 3, feeAsset = wavesUsdPair.priceAsset).message.id
-        node.waitOrderStatus(wavesUsdPair, bestBidOrderId, expectedStatus = "Accepted")
-        node.orderBook(wavesUsdPair).bids shouldBe List(LevelResponse(1000.waves, 700))
-
-        val aliceOrderId = node.placeOrder(bob, wavesUsdPair, SELL, 1000.waves, 600, 2 * 300, version = 3, feeAsset = wavesUsdPair.priceAsset).message.id
-        node.waitOrderStatus(wavesUsdPair, aliceOrderId, expectedStatus = "Filled")
+        val bobBtcBalance   = priceAssetBalance(bob, wavesUsdPair)
+
+        val bestAskOrder = mkOrder(bob, wavesUsdPair, SELL, 1000.waves, 600, 600, matcherFeeAssetId = wavesUsdPair.priceAsset)
+        placeAndAwait(bestAskOrder)
+
+        dex1Api.orderBook(wavesUsdPair).asks shouldBe List(LevelResponse(1000.waves, 600))
+
+        val bobOrder = mkOrder(alice, wavesUsdPair, BUY, 1000.waves, 800, 3 * 300, matcherFeeAssetId = wavesUsdPair.priceAsset)
+        placeAndAwait(bobOrder, OrderStatus.Filled)
+
+        val bestBidOrder = mkOrder(alice, wavesUsdPair, BUY, 1000.waves, 700, 3 * 300, matcherFeeAssetId = wavesUsdPair.priceAsset)
+        placeAndAwait(bestBidOrder)
+        dex1Api.orderBook(wavesUsdPair).bids shouldBe List(LevelResponse(1000.waves, 700))
+
+        val aliceOrder = mkOrder(bob, wavesUsdPair, SELL, 1000.waves, 600, 2 * 300, matcherFeeAssetId = wavesUsdPair.priceAsset)
+        placeAndAwait(aliceOrder, OrderStatus.Filled)
 
         amountAssetBalance(alice, wavesUsdPair) shouldBe aliceBalance
         amountAssetBalance(bob, wavesUsdPair) shouldBe bobBalance
+
         priceAssetBalance(alice, wavesUsdPair) shouldBe aliceBtcBalance
         priceAssetBalance(bob, wavesUsdPair) shouldBe bobBtcBalance
       }
     }
 
     "out of deviation bounds" in {
-      for (assetPair <- Array(wavesBtcPair, ethWavesPair, scriptAssetsPair)) {
-        val aliceBalance = amountAssetBalance(alice, assetPair)
-        val bobBalance = amountAssetBalance(bob, assetPair)
+      for (assetPair <- Seq(wavesBtcPair, ethWavesPair, scriptAssetsPair)) {
+
+        val aliceBalance    = amountAssetBalance(alice, assetPair)
+        val bobBalance      = amountAssetBalance(bob, assetPair)
         val aliceBtcBalance = priceAssetBalance(alice, assetPair)
-        val bobBtcBalance = priceAssetBalance(bob, assetPair)
-
-        val bestAskOrderId = node.placeOrder(alice, assetPair, SELL, 1000.waves, 600000, 2 * matcherFee, version = 3, feeAsset = assetPair.priceAsset).message.id
-        node.waitOrderStatus(assetPair, bestAskOrderId, expectedStatus = "Accepted")
-        node.orderBook(assetPair).asks shouldBe List(LevelResponse(1000.waves, 600000))
-
-        assertBadRequestAndMessage(node.placeOrder(bob, assetPair, BUY, 1000.waves, 300000, 359999, version = 3, feeAsset = assetPair.priceAsset).message.id,
-          feeIsOutOfDeviationBounds("0.00359999", assetPair.priceAssetStr, BUY), 400)
-        node.cancelOrder(alice, assetPair, bestAskOrderId)
-
-        val bestBidOrderId = node.placeOrder(bob, assetPair, BUY, 1000.waves, 1200000, 4 * matcherFee, version = 3, feeAsset = assetPair.priceAsset).message.id
-        node.waitOrderStatus(assetPair, bestBidOrderId, expectedStatus = "Accepted")
-        node.orderBook(assetPair).bids shouldBe List(LevelResponse(1000.waves, 1200000))
-
-        assertBadRequestAndMessage(node.placeOrder(alice, assetPair, SELL, 1000.waves, 600000, 719999, version = 3, feeAsset = assetPair.priceAsset).message.id,
-          feeIsOutOfDeviationBounds("0.00719999", assetPair.priceAssetStr, SELL), 400)
-        node.cancelOrder(bob, assetPair, bestBidOrderId)
+        val bobBtcBalance   = priceAssetBalance(bob, assetPair)
+
+        val bestAskOrder = mkOrder(alice, assetPair, SELL, 1000.waves, 600000, 2 * matcherFee, matcherFeeAssetId = assetPair.priceAsset)
+        placeAndAwait(bestAskOrder)
+
+        dex1Api.orderBook(assetPair).asks shouldBe List(LevelResponse(1000.waves, 600000))
+
+        dex1Api.tryPlace(mkOrder(bob, assetPair, BUY, 1000.waves, 300000, 359999, matcherFeeAssetId = assetPair.priceAsset)) should failWith(
+          9441551, // DeviantOrderMatcherFee
+          feeIsOutOfDeviationBounds("0.00359999", assetPair.priceAssetStr, BUY)
+        )
+
+        dex1Api.cancel(alice, bestAskOrder)
+
+        val bestBidOrder = mkOrder(bob, assetPair, BUY, 1000.waves, 1200000, 4 * matcherFee, matcherFeeAssetId = assetPair.priceAsset)
+        placeAndAwait(bestBidOrder)
+
+        dex1Api.orderBook(assetPair).bids shouldBe List(LevelResponse(1000.waves, 1200000))
+
+        dex1Api.tryPlace(mkOrder(alice, assetPair, SELL, 1000.waves, 600000, 719999, matcherFeeAssetId = assetPair.priceAsset)) should failWith(
+          9441551, // DeviantOrderMatcherFee
+          feeIsOutOfDeviationBounds("0.00719999", assetPair.priceAssetStr, SELL)
+        )
+
+        dex1Api.cancel(bob, bestBidOrder)
 
         amountAssetBalance(alice, assetPair) shouldBe aliceBalance
         amountAssetBalance(bob, assetPair) shouldBe bobBalance
+
         priceAssetBalance(alice, assetPair) shouldBe aliceBtcBalance
         priceAssetBalance(bob, assetPair) shouldBe bobBtcBalance
       }
 
-      withClue("in isd") {
-        val aliceBalance = amountAssetBalance(alice, wavesUsdPair)
-        val bobBalance = amountAssetBalance(bob, wavesUsdPair)
-        val aliceBtcBalance = priceAssetBalance(alice, wavesUsdPair)
-        val bobBtcBalance = priceAssetBalance(bob, wavesUsdPair)
-
-        val bestAskOrderId = node.placeOrder(bob, wavesUsdPair, SELL, 1000.waves, 600, 2 * 300, version = 3, feeAsset = wavesUsdPair.priceAsset).message.id
-        node.waitOrderStatus(wavesUsdPair, bestAskOrderId, expectedStatus = "Accepted")
-        node.orderBook(wavesUsdPair).asks shouldBe List(LevelResponse(1000.waves, 600))
-
-        assertBadRequestAndMessage(node.placeOrder(alice, wavesUsdPair, BUY, 1000.waves, 300, 359, version = 3, feeAsset = wavesUsdPair.priceAsset).message.id,
-          feeIsOutOfDeviationBounds("3.59", wavesUsdPair.priceAssetStr, BUY), 400)
-        node.cancelOrder(bob, wavesUsdPair, bestAskOrderId)
-
-        val bestBidOrderId = node.placeOrder(alice, wavesUsdPair, BUY, 1000.waves, 1200, 4 * 300, version = 3, feeAsset = wavesUsdPair.priceAsset).message.id
-        node.waitOrderStatus(wavesUsdPair, bestBidOrderId, expectedStatus = "Accepted")
-        node.orderBook(wavesUsdPair).bids shouldBe List(LevelResponse(1000.waves, 1200))
-
-        assertBadRequestAndMessage(node.placeOrder(bob, wavesUsdPair, SELL, 1000.waves, 600, 719, version = 3, feeAsset = wavesUsdPair.priceAsset).message.id,
-          feeIsOutOfDeviationBounds("7.19", wavesUsdPair.priceAssetStr, SELL), 400)
-        node.cancelOrder(alice, wavesUsdPair, bestBidOrderId)
-
-        amountAssetBalance(alice, wavesUsdPair) shouldBe aliceBalance
-        amountAssetBalance(bob, wavesUsdPair) shouldBe bobBalance
-        priceAssetBalance(alice, wavesUsdPair) shouldBe aliceBtcBalance
-        priceAssetBalance(bob, wavesUsdPair) shouldBe bobBtcBalance
+      withClue("in usd") {
+
+        val aliceAmountAssetBalance = amountAssetBalance(alice, wavesUsdPair)
+        val bobAmountAssetBalance   = amountAssetBalance(bob, wavesUsdPair)
+        val alicePriceAssetBalance  = priceAssetBalance(alice, wavesUsdPair)
+        val bobPriceAssetBalance    = priceAssetBalance(bob, wavesUsdPair)
+
+        val bestAskOrder = mkOrder(bob, wavesUsdPair, SELL, 1000.waves, 600, 2 * 300, matcherFeeAssetId = wavesUsdPair.priceAsset)
+        placeAndAwait(bestAskOrder)
+
+        dex1Api.orderBook(wavesUsdPair).asks shouldBe List(LevelResponse(1000.waves, 600))
+
+        dex1Api.tryPlace(mkOrder(alice, wavesUsdPair, BUY, 1000.waves, 300, 359, matcherFeeAssetId = wavesUsdPair.priceAsset)) should failWith(
+          9441551, // DeviantOrderMatcherFee
+          feeIsOutOfDeviationBounds("3.59", wavesUsdPair.priceAssetStr, BUY)
+        )
+
+        dex1Api.cancel(bob, bestAskOrder)
+
+        val bestBidOrder = mkOrder(alice, wavesUsdPair, BUY, 1000.waves, 1200, 4 * 300, matcherFeeAssetId = wavesUsdPair.priceAsset)
+        placeAndAwait(bestBidOrder)
+
+        dex1Api.orderBook(wavesUsdPair).bids shouldBe List(LevelResponse(1000.waves, 1200))
+
+        dex1Api.tryPlace(mkOrder(bob, wavesUsdPair, SELL, 1000.waves, 600, 719, matcherFeeAssetId = wavesUsdPair.priceAsset)) should failWith(
+          9441551, // DeviantOrderMatcherFee
+          feeIsOutOfDeviationBounds("7.19", wavesUsdPair.priceAssetStr, SELL)
+        )
+
+        dex1Api.cancel(alice, bestBidOrder)
+
+        amountAssetBalance(alice, wavesUsdPair) shouldBe aliceAmountAssetBalance
+        amountAssetBalance(bob, wavesUsdPair) shouldBe bobAmountAssetBalance
+
+        priceAssetBalance(alice, wavesUsdPair) shouldBe alicePriceAssetBalance
+        priceAssetBalance(bob, wavesUsdPair) shouldBe bobPriceAssetBalance
       }
     }
   }
