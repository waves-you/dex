--- conflicted
+++ resolved
@@ -90,8 +90,8 @@
       )
       .id
 
-    nodes.waitForHeightAriseAndTxPresent(testAssetWScript)
-    nodes.waitForHeightAriseAndTxPresent(testAssetWDeprecation)
+    nodes.waitForHeightAriseAndTxPresent(assetWScript)
+    nodes.waitForHeightAriseAndTxPresent(assetUnchangeableScript)
   }
 
   test("issuer cannot change script on asset w/o initial script") {
@@ -193,11 +193,7 @@
     val invalidTxs = Seq(
       (sastx(timestamp = System.currentTimeMillis + 1.day.toMillis), "Transaction .* is from far future"),
       (sastx(fee = 9999999), "Fee .* does not exceed minimal value"),
-<<<<<<< HEAD
-      (sastx(assetId = ByteStr.decodeBase64(assetWScript).get), "invalid.assetId"),
-=======
       (sastx(assetId = ByteStr.decodeBase58("9ekQuYn92natMnMq8KqeGK3Nn7cpKd3BvPEGgD6fFyyz9ekQuYn92natMnMq8").get), "invalid.assetId"),
->>>>>>> 2eac94c7
       (sastx(assetId = ByteStr.decodeBase58("9ekQuYn92natMnMq8KqeGK3Nn7cpKd3BvPEGgD6fFyyz").get), "Referenced assetId not found")
     )
 
