package com.wavesplatform.it.sync.smartcontract

import com.wavesplatform.common.utils.EitherExt2
import com.wavesplatform.it.api.SyncHttpApi._
import com.wavesplatform.it.sync.{minFee, setScriptFee}
import com.wavesplatform.it.transactions.BaseTransactionSuite
import com.wavesplatform.it.util._
import com.wavesplatform.lang.v1.FunctionHeader
import com.wavesplatform.lang.v1.compiler.Terms.{CONST_LONG, FUNCTION_CALL}
import com.wavesplatform.state._
import com.wavesplatform.transaction.Asset.Waves
import com.wavesplatform.transaction.smart.script.ScriptCompiler
import com.wavesplatform.transaction.smart.{ContractInvocationTransaction, SetScriptTransaction}
import com.wavesplatform.transaction.transfer._
import org.scalatest.CancelAfterFailure
import play.api.libs.json.{JsNumber, Json}

class HodlContractTransactionSuite extends BaseTransactionSuite with CancelAfterFailure {

  private val contract = pkByAddress(firstAddress)
  private val caller   = pkByAddress(secondAddress)

  test("setup contract account with waves") {
    val tx =
      TransferTransactionV2
        .selfSigned(
          assetId = Waves,
          sender = sender.privateKey,
          recipient = contract,
          amount = 5.waves,
          timestamp = System.currentTimeMillis(),
          feeAssetId = Waves,
          feeAmount = minFee,
          attachment = Array.emptyByteArray
        )
        .explicitGet()

    val transferId = sender
      .signedBroadcast(tx.json() + ("type" -> JsNumber(TransferTransactionV2.typeId.toInt)))
      .id
    nodes.waitForHeightAriseAndTxPresent(transferId)
  }

  test("setup caller account with waves") {
    val tx =
      TransferTransactionV2
        .selfSigned(
          assetId = Waves,
          sender = sender.privateKey,
          recipient = caller,
          amount = 10.waves,
          timestamp = System.currentTimeMillis(),
          feeAssetId = Waves,
          feeAmount = minFee,
          attachment = Array.emptyByteArray
        )
        .explicitGet()

    val transferId = sender
      .signedBroadcast(tx.json() + ("type" -> JsNumber(TransferTransactionV2.typeId.toInt)))
      .id
    nodes.waitForHeightAriseAndTxPresent(transferId)
  }

  test("set contract to contract account") {
    val scriptText =
      """
        |{-# STDLIB_VERSION 3 #-}
        |{-# CONTENT_TYPE CONTRACT #-}
        |
        |	@Callable(i)
        |	func deposit() = {
        |   let pmt = extract(i.payment)
        |   if (isDefined(pmt.asset)) then throw("can hodl waves only at the moment")
        |   else {
        |	  	let currentKey = toBase58String(i.caller.bytes)
        |	  	let currentAmount = match getInteger(i.contractAddress, currentKey) {
        |	  		case a:Int => a
        |	  		case _ => 0
        |	  	}
        |	  	let newAmount = currentAmount + pmt.amount
        |	  	WriteSet([DataEntry(currentKey, newAmount)])
        |
        |   }
        |	}
        |
        | @Callable(i)
        | func withdraw(amount: Int) = {
        |	  	let currentKey = toBase58String(i.caller.bytes)
        |	  	let currentAmount = match getInteger(i.contractAddress, currentKey) {
        |	  		case a:Int => a
        |	  		case _ => 0
        |	  	}
        |		let newAmount = currentAmount - amount
        |	 if (amount < 0)
        |			then throw("Can't withdraw negative amount")
        |  else if (newAmount < 0)
        |			then throw("Not enough balance")
        |			else ContractResult(
        |					WriteSet([DataEntry(currentKey, newAmount)]),
        |					TransferSet([ContractTransfer(i.caller, amount, unit)])
        |				)
        |	}
        |
        |
        |
        """.stripMargin

    val script = ScriptCompiler.compile(scriptText).explicitGet()._1
    val setScriptTransaction = SetScriptTransaction
      .selfSigned(contract, Some(script), setScriptFee, System.currentTimeMillis())
      .explicitGet()

    val setScriptId = sender
      .signedBroadcast(setScriptTransaction.json() + ("type" -> JsNumber(SetScriptTransaction.typeId.toInt)))
      .id

    nodes.waitForHeightAriseAndTxPresent(setScriptId)

    val acc0ScriptInfo = sender.addressScriptInfo(contract.address)

    acc0ScriptInfo.script.isEmpty shouldBe false
    acc0ScriptInfo.scriptText.isEmpty shouldBe false
    acc0ScriptInfo.script.get.startsWith("base64:") shouldBe true

    val json = Json.parse(sender.get(s"/transactions/info/$setScriptId").getResponseBody)
    (json \ "script").as[String].startsWith("base64:") shouldBe true
  }

  test("caller deposits waves") {
    val balanceBefore = sender.accountBalances(contract.address)._1
    val tx =
      ContractInvocationTransaction
        .selfSigned(
          sender = caller,
          contractAddress = contract,
          fc = FUNCTION_CALL(FunctionHeader.User("deposit"), List.empty),
<<<<<<< HEAD
          p = Seq(ContractInvocationTransaction.Payment(1.5.waves, None)),
=======
          p = Some(ContractInvocationTransaction.Payment(1.5.waves, Waves)),
>>>>>>> 139def91
          timestamp = System.currentTimeMillis(),
          fee = 1.waves,
          feeAssetId = None
        )
        .explicitGet()

    val contractInvocationId = sender
      .signedBroadcast(tx.json() + ("type" -> JsNumber(ContractInvocationTransaction.typeId.toInt)))
      .id

    nodes.waitForHeightAriseAndTxPresent(contractInvocationId)

    sender.getData(contract.address, caller.address) shouldBe IntegerDataEntry(caller.address, 1.5.waves)
    val balanceAfter = sender.accountBalances(contract.address)._1

    (balanceAfter - balanceBefore) shouldBe 1.5.waves
  }

  test("caller can't withdraw more than owns") {
    val tx =
      ContractInvocationTransaction
        .selfSigned(
          sender = caller,
          contractAddress = contract,
          fc = FUNCTION_CALL(FunctionHeader.User("withdraw"), List(CONST_LONG(1.51.waves))),
          p = Seq(),
          timestamp = System.currentTimeMillis(),
          fee = 1.waves,
          feeAssetId = None
        )
        .explicitGet()

    assertBadRequestAndMessage(sender
                                 .signedBroadcast(tx.json() + ("type" -> JsNumber(ContractInvocationTransaction.typeId.toInt))),
                               "Not enough balance")
  }

  test("caller can withdraw less than he owns") {
    val balanceBefore = sender.accountBalances(contract.address)._1
    val tx =
      ContractInvocationTransaction
        .selfSigned(
          sender = caller,
          contractAddress = contract,
          fc = FUNCTION_CALL(FunctionHeader.User("withdraw"), List(CONST_LONG(1.49.waves))),
          p = Seq(),
          timestamp = System.currentTimeMillis(),
          fee = 1.waves,
          feeAssetId = None
        )
        .explicitGet()

    val contractInvocationId = sender
      .signedBroadcast(tx.json() + ("type" -> JsNumber(ContractInvocationTransaction.typeId.toInt)))
      .id

    nodes.waitForHeightAriseAndTxPresent(contractInvocationId)

    val balanceAfter = sender.accountBalances(contract.address)._1

    sender.getData(contract.address, caller.address) shouldBe IntegerDataEntry(caller.address, 0.01.waves)
    (balanceAfter - balanceBefore) shouldBe -1.49.waves
  }
}<|MERGE_RESOLUTION|>--- conflicted
+++ resolved
@@ -135,11 +135,7 @@
           sender = caller,
           contractAddress = contract,
           fc = FUNCTION_CALL(FunctionHeader.User("deposit"), List.empty),
-<<<<<<< HEAD
-          p = Seq(ContractInvocationTransaction.Payment(1.5.waves, None)),
-=======
-          p = Some(ContractInvocationTransaction.Payment(1.5.waves, Waves)),
->>>>>>> 139def91
+          p = Seq(ContractInvocationTransaction.Payment(1.5.waves, Waves)),
           timestamp = System.currentTimeMillis(),
           fee = 1.waves,
           feeAssetId = None
