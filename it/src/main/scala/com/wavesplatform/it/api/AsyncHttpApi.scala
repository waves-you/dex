package com.wavesplatform.it.api

import java.io.IOException
import java.net.InetSocketAddress
import java.util.concurrent.TimeoutException

import akka.http.scaladsl.model.StatusCodes
import com.wavesplatform.features.api.ActivationStatus
import com.wavesplatform.http.api_key
import com.wavesplatform.it.Node
import com.wavesplatform.it.RequestErrorAssert.ErrorMessage
import com.wavesplatform.it.util.GlobalTimer.{instance => timer}
import com.wavesplatform.it.util._
import com.wavesplatform.matcher.api.CancelOrderRequest
import com.wavesplatform.state2.{ByteStr, Portfolio}
import org.asynchttpclient.Dsl.{get => _get, post => _post}
import org.asynchttpclient._
import org.asynchttpclient.util.HttpConstants
import org.scalatest.{Assertion, Assertions, Matchers}
import play.api.libs.json.Json.{parse, stringify, toJson}
import play.api.libs.json._
import scorex.api.http.ApiErrorResponse
import scorex.api.http.PeersApiRoute.{ConnectReq, connectFormat}
import scorex.api.http.alias.CreateAliasRequest
import scorex.api.http.assets._
import scorex.api.http.leasing.{LeaseCancelRequest, LeaseRequest}
import scorex.transaction.assets.MassTransferTransaction.Transfer
import scorex.transaction.assets.exchange.Order
import scorex.waves.http.DebugApiRoute._
import scorex.waves.http.DebugMessage._
import scorex.waves.http.{DebugMessage, RollbackParams}

import scala.compat.java8.FutureConverters._
import scala.concurrent.ExecutionContext.Implicits.global
import scala.concurrent.Future
import scala.concurrent.Future.traverse
import scala.concurrent.duration._
import scala.util.{Failure, Success, Try}

object AsyncHttpApi extends Assertions {
<<<<<<< HEAD
=======
  case class ErrorMessage(error: Int, message: String)

  implicit val errorMessageFormat: Format[ErrorMessage] = Json.format
>>>>>>> 27859911

  def assertBadRequest(f: Future[_]): Future[Assertion] = f transform {
    case Failure(UnexpectedStatusCodeException(_, statusCode, _)) => Success(Assertions.assert(statusCode == StatusCodes.BadRequest.intValue))
    case Failure(e) => Success(Assertions.fail(e))
    case _ => Success(Assertions.fail(s"Expecting bad request"))
  }

  def expectErrorResponse(f: Future[_])(isExpected: ApiErrorResponse => Boolean): Future[Assertion] = f transform {
    case Failure(UnexpectedStatusCodeException(_, statusCode, responseBody)) =>
      val parsedError = Json.parse(responseBody).validate[ApiErrorResponse].asOpt
      parsedError match {
        case None => Success(Assertions.fail(s"Expecting bad request"))
        case Some(err) => Success(Assertions.assert(statusCode == StatusCodes.BadRequest.intValue && isExpected(err)))
      }
    case Failure(e) => Success(Assertions.fail(e))
    case _ => Success(Assertions.fail(s"Expecting bad request"))
  }

  def assertBadRequestAndMessage(f: Future[_], errorMessage: String): Future[Assertion] = f transform {
    case Failure(UnexpectedStatusCodeException(_, statusCode, responseBody)) =>
      Success(Assertions.assert(statusCode == StatusCodes.BadRequest.intValue && parse(responseBody).as[ErrorMessage].message.contains(errorMessage)))
    case Failure(e) => Success[Assertion](Assertions.fail(e))
    case _ => Success[Assertion](Assertions.fail(s"Expecting bad request"))
  }

  implicit class NodeAsyncHttpApi(n: Node) extends Assertions with Matchers {

    def matcherGet(path: String, f: RequestBuilder => RequestBuilder = identity, statusCode: Int = HttpConstants.ResponseStatusCodes.OK_200): Future[Response] =
      retrying(f(_get(s"${n.matcherApiEndpoint}$path")).build(), statusCode = statusCode)

    def matcherGetWithSignature(path: String, ts: Long, signature: ByteStr, f: RequestBuilder => RequestBuilder = identity): Future[Response] = retrying {
      _get(s"${n.matcherApiEndpoint}$path")
        .setHeader("Timestamp", ts)
        .setHeader("Signature", signature)
        .build()
    }

    def matcherGetStatusCode(path: String, statusCode: Int): Future[MessageMatcherResponse] =
      matcherGet(path, statusCode = statusCode).as[MessageMatcherResponse]

    def matcherPost[A: Writes](path: String, body: A): Future[Response] =
      post(s"${n.matcherApiEndpoint}$path",
        (rb: RequestBuilder) => rb.setHeader("Content-type", "application/json").setBody(stringify(toJson(body))))

    def getOrderStatus(asset: String, orderId: String): Future[MatcherStatusResponse] =
      matcherGet(s"/matcher/orderbook/$asset/WAVES/$orderId").as[MatcherStatusResponse]

    def getOrderBook(asset: String): Future[OrderBookResponse] =
      matcherGet(s"/matcher/orderbook/$asset/WAVES").as[OrderBookResponse]

    def getOrderbookByPublicKey(publicKey: String, timestamp: Long, signature: ByteStr): Future[Seq[OrderbookHistory]] =
      matcherGetWithSignature(s"/matcher/orderbook/$publicKey", timestamp, signature).as[Seq[OrderbookHistory]]

    def get(path: String, f: RequestBuilder => RequestBuilder = identity): Future[Response] =
      retrying(f(_get(s"${n.nodeApiEndpoint}$path")).build())

    def getWithApiKey(path: String, f: RequestBuilder => RequestBuilder = identity): Future[Response] = retrying {
      _get(s"${n.nodeApiEndpoint}$path")
        .withApiKey(n.apiKey)
        .build()
    }

    def postJsonWithApiKey[A: Writes](path: String, body: A): Future[Response] = retrying {
      _post(s"${n.nodeApiEndpoint}$path")
        .withApiKey(n.apiKey)
        .setHeader("Content-type", "application/json").setBody(stringify(toJson(body)))
        .build()
    }

    def post(url: String, f: RequestBuilder => RequestBuilder = identity): Future[Response] =
      retrying(f(_post(url).withApiKey(n.apiKey)).build())

    def postJson[A: Writes](path: String, body: A): Future[Response] =
      post(path, stringify(toJson(body)))

    def post(path: String, body: String): Future[Response] =
      post(s"${n.nodeApiEndpoint}$path",
        (rb: RequestBuilder) => rb.setHeader("Content-type", "application/json").setBody(body))

    def blacklist(address: InetSocketAddress): Future[Unit] =
      post("/debug/blacklist", s"${address.getHostString}:${address.getPort}").map(_ => ())

    def printDebugMessage(db: DebugMessage): Future[Response] = postJsonWithApiKey("/debug/print", db)

    def connectedPeers: Future[Seq[Peer]] = get("/peers/connected").map { r =>
      (Json.parse(r.getResponseBody) \ "peers").as[Seq[Peer]]
    }

    def blacklistedPeers: Future[Seq[BlacklistedPeer]] = get("/peers/blacklisted").map { r =>
      Json.parse(r.getResponseBody).as[Seq[BlacklistedPeer]]
    }

    def connect(address: InetSocketAddress): Future[Unit] =
      postJson("/peers/connect", ConnectReq(address.getHostName, address.getPort)).map(_ => ())

    def waitForStartup(): Future[Option[Response]] = {
      val timeout = 500

      def request = _get(s"${n.nodeApiEndpoint}/blocks/height?${System.currentTimeMillis()}")
        .setReadTimeout(timeout)
        .setRequestTimeout(timeout)
        .build()

      def send(): Future[Option[Response]] = n.client
        .executeRequest(request).toCompletableFuture.toScala
        .map(Option(_))
        .recoverWith {
          case (_: IOException | _: TimeoutException) => Future(None)
        }

      def cond(ropt: Option[Response]) = ropt.exists { r =>
        r.getStatusCode == HttpConstants.ResponseStatusCodes.OK_200 && (Json.parse(r.getResponseBody) \ "height").as[Int] > 0
      }

      waitFor("node is up")(_ => send(), cond, 1.second)
    }

    def waitForPeers(targetPeersCount: Int): Future[Seq[Peer]] = waitFor[Seq[Peer]](s"connectedPeers.size >= $targetPeersCount")(_.connectedPeers, _.lengthCompare(targetPeersCount) >= 0, 1.second)

    def height: Future[Int] = get("/blocks/height").as[JsValue].map(v => (v \ "height").as[Int])

    def blockAt(height: Int) = get(s"/blocks/at/$height").as[Block]

    def utx = get(s"/transactions/unconfirmed").as[Seq[Transaction]]

    def utxSize = get(s"/transactions/unconfirmed/size").as[JsObject].map(_.value("size").as[Int])

    def lastBlock: Future[Block] = get("/blocks/last").as[Block]

    def blockSeq(from: Int, to: Int) = get(s"/blocks/seq/$from/$to").as[Seq[Block]]

    def blockHeadersAt(height: Int) = get(s"/blocks/headers/at/$height").as[BlockHeaders]

    def blockHeadersSeq(from: Int, to: Int) = get(s"/blocks/headers/seq/$from/$to").as[Seq[BlockHeaders]]

    def lastBlockHeaders: Future[BlockHeaders] = get("/blocks/headers/last").as[BlockHeaders]

    def status: Future[Status] = get("/node/status").as[Status]

    def activationStatus: Future[ActivationStatus] = get("/activation/status").as[ActivationStatus]

    def balance(address: String): Future[Balance] = get(s"/addresses/balance/$address").as[Balance]

    def findTransactionInfo(txId: String): Future[Option[Transaction]] = transactionInfo(txId).transform {
      case Success(tx) => Success(Some(tx))
      case Failure(UnexpectedStatusCodeException(_, 404, _)) => Success(None)
      case Failure(ex) => Failure(ex)
    }

    def waitForTransaction(txId: String, retryInterval: FiniteDuration = 1.second): Future[Transaction] = waitFor[Option[Transaction]](s"transaction $txId")(_.transactionInfo(txId).transform {
      case Success(tx) => Success(Some(tx))
      case Failure(UnexpectedStatusCodeException(_, 404, _)) => Success(None)
      case Failure(ex) => Failure(ex)
    }, tOpt => tOpt.exists(_.id == txId), retryInterval).map(_.get)

    def waitForUtxIncreased(fromSize: Int): Future[Int] = waitFor[Int](s"utxSize > $fromSize")(
      _.utxSize,
      _ > fromSize,
      100.millis
    )

    def waitForHeight(expectedHeight: Int): Future[Int] = waitFor[Int](s"height >= $expectedHeight")(_.height, h => h >= expectedHeight, 1.second)

    def transactionInfo(txId: String): Future[Transaction] = get(s"/transactions/info/$txId").as[Transaction]

    def effectiveBalance(address: String): Future[Balance] = get(s"/addresses/effectiveBalance/$address").as[Balance]

    def transfer(sourceAddress: String, recipient: String, amount: Long, fee: Long, assetId: Option[String] = None): Future[Transaction] =
      postJson("/assets/transfer", TransferRequest(assetId, None, amount, fee, sourceAddress, None, recipient)).as[Transaction]

    def massTransfer(sourceAddress: String, transfers: List[Transfer], fee: Long, assetId: Option[String] = None): Future[Transaction] =
      postJson("/assets/masstransfer", MassTransferRequest(assetId, sourceAddress, transfers, fee, None)).as[Transaction]

    def payment(sourceAddress: String, recipient: String, amount: Long, fee: Long): Future[Transaction] =
      postJson("/waves/payment", PaymentRequest(amount, fee, sourceAddress, recipient)).as[Transaction]

    def lease(sourceAddress: String, recipient: String, amount: Long, fee: Long): Future[Transaction] =
      postJson("/leasing/lease", LeaseRequest(sourceAddress, amount, fee, recipient)).as[Transaction]

    def cancelLease(sourceAddress: String, leaseId: String, fee: Long): Future[Transaction] =
      postJson("/leasing/cancel", LeaseCancelRequest(sourceAddress, leaseId, fee)).as[Transaction]

    def issue(sourceAddress: String, name: String, description: String, quantity: Long, decimals: Byte, reissuable: Boolean, fee: Long): Future[Transaction] =
      postJson("/assets/issue", IssueRequest(sourceAddress, name, description, quantity, decimals, reissuable, fee)).as[Transaction]

    def reissue(sourceAddress: String, assetId: String, quantity: Long, reissuable: Boolean, fee: Long): Future[Transaction] =
      postJson("/assets/reissue", ReissueRequest(sourceAddress, assetId, quantity, reissuable, fee)).as[Transaction]

    def burn(sourceAddress: String, assetId: String, quantity: Long, fee: Long): Future[Transaction] =
      postJson("/assets/burn", BurnRequest(sourceAddress, assetId, quantity, fee)).as[Transaction]

    def assetBalance(address: String, asset: String): Future[AssetBalance] =
      get(s"/assets/balance/$address/$asset").as[AssetBalance]

    def assetsBalance(address: String): Future[FullAssetsInfo] =
      get(s"/assets/balance/$address").as[FullAssetsInfo]

    def transfer(sourceAddress: String, recipient: String, amount: Long, fee: Long): Future[Transaction] =
      postJson("/assets/transfer", TransferRequest(None, None, amount, fee, sourceAddress, None, recipient)).as[Transaction]

    def signedTransfer(transfer: SignedTransferRequest): Future[Transaction] =
      postJson("/assets/broadcast/transfer", transfer).as[Transaction]

    def signedMassTransfer(req: SignedMassTransferRequest): Future[Transaction] = {
      postJson("/transactions/broadcast", req).as[Transaction]
    }

    def batchSignedTransfer(transfers: Seq[SignedTransferRequest], timeout: FiniteDuration = 1.minute): Future[Seq[Transaction]] = {
      val request = _post(s"${n.nodeApiEndpoint}/assets/broadcast/batch-transfer")
        .setHeader("Content-type", "application/json")
        .withApiKey(n.apiKey)
        .setReadTimeout(timeout.toMillis.toInt)
        .setRequestTimeout(timeout.toMillis.toInt)
        .setBody(stringify(toJson(transfers)))
        .build()

      def aux: Future[Response] = once(request)
        .flatMap { response =>
          if (response.getStatusCode == 503) throw new IOException(s"Unexpected status code: 503")
          else Future.successful(response)
        }
        .recoverWith {
          case e@(_: IOException | _: TimeoutException) =>
            n.log.debug(s"Failed to send ${transfers.size} txs: ${e.getMessage}")
            timer.schedule(aux, 20.seconds)
        }

      aux.as[Seq[Transaction]]
    }

    def createAlias(targetAddress: String, alias: String, fee: Long): Future[Transaction] =
      postJson("/alias/create", CreateAliasRequest(targetAddress, alias, fee)).as[Transaction]

    def aliasByAddress(targetAddress: String) =
      get(s"/alias/by-address/$targetAddress").as[Seq[String]]

    def addressByAlias(targetAlias: String): Future[Address] =
      get(s"/alias/by-alias/$targetAlias").as[Address]

    def rollback(to: Int, returnToUTX: Boolean = true): Future[Unit] =
      postJson("/debug/rollback", RollbackParams(to, returnToUTX)).map(_ => ())

    def ensureTxDoesntExist(txId: String): Future[Unit] =
      utx.zip(findTransactionInfo(txId)).flatMap({
        case (utx, _) if utx.map(_.id).contains(txId) =>
          Future.failed(new IllegalStateException(s"Tx $txId is in UTX"))
        case (_, txOpt) if txOpt.isDefined =>
          Future.failed(new IllegalStateException(s"Tx $txId is in blockchain"))
        case _ =>
          Future.successful(())
      })

    def waitFor[A](desc: String)(f: this.type => Future[A], cond: A => Boolean, retryInterval: FiniteDuration): Future[A] = {
      n.log.debug(s"Awaiting condition '$desc'")
      timer.retryUntil(f(this), cond, retryInterval)
        .map(a => {
          n.log.debug(s"Condition '$desc' met")
          a
        })
    }

    def createAddress: Future[String] =
      post(s"${n.nodeApiEndpoint}/addresses").as[JsValue].map(v => (v \ "address").as[String])

    def waitForNextBlock: Future[Block] = for {
      currentBlock <- lastBlock
      actualBlock <- findBlock(_.height > currentBlock.height, currentBlock.height)
    } yield actualBlock

    def findBlock(cond: Block => Boolean, from: Int = 1, to: Int = Int.MaxValue): Future[Block] = {
      def load(_from: Int, _to: Int): Future[Block] = blockSeq(_from, _to).flatMap { blocks =>
        blocks.find(cond).fold[Future[Block]] {
          val maybeLastBlock = blocks.lastOption
          if (maybeLastBlock.exists(_.height >= to)) {
            Future.failed(new NoSuchElementException)
          } else {
            val newFrom = maybeLastBlock.fold(_from)(b => (b.height + 19).min(to))
            val newTo = newFrom + 19
            n.log.debug(s"Loaded ${blocks.length} blocks, no match found. Next range: [$newFrom, ${newFrom + 19}]")
            timer.schedule(load(newFrom, newTo), n.settings.blockchainSettings.genesisSettings.averageBlockDelay)
          }
        }(Future.successful)
      }

      load(from, (from + 19).min(to))
    }

    def getGeneratedBlocks(address: String, from: Long, to: Long): Future[Seq[Block]] =
      get(s"/blocks/address/$address/$from/$to").as[Seq[Block]]

    def issueAsset(address: String, name: String, description: String, quantity: Long, decimals: Byte, fee: Long,
                   reissuable: Boolean): Future[Transaction] =
      postJson("/assets/issue", IssueRequest(address, name, description, quantity, decimals, reissuable, fee)).as[Transaction]

    def placeOrder(order: Order): Future[MatcherResponse] =
      matcherPost("/matcher/orderbook", order.json()).as[MatcherResponse]

    def expectIncorrectOrderPlacement(order: Order, expectedStatusCode: Int, expectedStatus: String): Future[Boolean] =
      matcherPost("/matcher/orderbook", order.json()) transform {
        case Failure(UnexpectedStatusCodeException(_, `expectedStatusCode`, responseBody)) =>
          Try(parse(responseBody).as[MatcherStatusResponse]) match {
            case Success(mr) if mr.status == expectedStatus => Success(true)
            case Failure(f) => Failure(new RuntimeException(s"Failed to parse response: $f"))
          }
        case Success(r) => Failure(new RuntimeException(s"Unexpected matcher response: (${r.getStatusCode}) ${r.getResponseBody}"))
        case _ => Failure(new RuntimeException(s"Unexpected failure from matcher"))
      }

    def cancelOrder(amountAsset: String, priceAsset: String, request: CancelOrderRequest): Future[MatcherStatusResponse] =
      matcherPost(s"/matcher/orderbook/$amountAsset/$priceAsset/cancel", request.json).as[MatcherStatusResponse]

    def retrying(r: Request, interval: FiniteDuration = 1.second, statusCode: Int = HttpConstants.ResponseStatusCodes.OK_200): Future[Response] = {
      def executeRequest: Future[Response] = {
        n.log.trace(s"Executing request '$r'")
        n.client.executeRequest(r, new AsyncCompletionHandler[Response] {
          override def onCompleted(response: Response): Response = {
            if (response.getStatusCode == statusCode) {
              n.log.debug(s"Request: ${r.getUrl}\nResponse: ${response.getResponseBody}")
              response
            } else {
              n.log.debug(s"Request: ${r.getUrl}\nUnexpected status code(${response.getStatusCode}): ${response.getResponseBody}")
              throw UnexpectedStatusCodeException(r.getUrl, response.getStatusCode, response.getResponseBody)
            }
          }
        }).toCompletableFuture.toScala
          .recoverWith {
            case e@(_: IOException | _: TimeoutException) =>
              n.log.debug(s"Failed to execute request '$r' with error: ${e.getMessage}")
              timer.schedule(executeRequest, interval)
          }
      }

      executeRequest
    }

    def once(r: Request): Future[Response] = {
      n.log.debug(s"Request: ${r.getUrl}")
      n.client
        .executeRequest(r, new AsyncCompletionHandler[Response] {
          override def onCompleted(response: Response): Response = {
            n.log.debug(s"Response for ${r.getUrl} is ${response.getStatusCode}")
            response
          }
        })
        .toCompletableFuture
        .toScala
    }

    def debugStateAt(height: Long): Future[Map[String, Long]] = getWithApiKey(s"/debug/stateWaves/$height").as[Map[String, Long]]

    def debugPortfoliosFor(address: String, considerUnspent: Boolean): Future[Portfolio] = {
      getWithApiKey(s"/debug/portfolios/$address?considerUnspent=$considerUnspent")
    }.as[Portfolio]


    def accountEffectiveBalance(acc: String): Future[Long] = n.effectiveBalance(acc).map(_.balance)

    def accountBalance(acc: String): Future[Long] = n.balance(acc).map(_.balance)

    def accountBalances(acc: String): Future[(Long, Long)] = {
      n.balance(acc).map(_.balance).zip(n.effectiveBalance(acc).map(_.balance))
    }

    def assertBalances(acc: String, balance: Long, effectiveBalance: Long): Future[Unit] = {
      for {
        newBalance <- accountBalance(acc)
        newEffectiveBalance <- accountEffectiveBalance(acc)
      } yield {
        withClue(s"effective balance of $acc") {
          newEffectiveBalance shouldBe effectiveBalance
        }
        withClue(s"balance of $acc") {
          newBalance shouldBe balance
        }
      }
    }

    def assertAssetBalance(acc: String, assetIdString: String, balance: Long): Future[Unit] = {
      n.assetBalance(acc, assetIdString).map(_.balance shouldBe balance)
    }

  }

  implicit class NodesAsyncHttpApi(nodes: Seq[Node]) {
    // if we first await tx and then height + 1, it could be gone with height + 1
    // if we first await height + 1 and then tx, it could be gone with height + 2
    // so we await tx twice
    def waitForHeightAraiseAndTxPresent(transactionId: String): Future[Unit] = for {
      height <- traverse(nodes)(_.height).map(_.max)
      _ <- waitForSameBlocksAt(2.seconds, height)
      _ <- traverse(nodes)(_.waitForTransaction(transactionId))
      _ <- traverse(nodes)(_.waitForHeight(height + 1))
      _ <- traverse(nodes)(_.waitForTransaction(transactionId))
    } yield ()

    def waitForHeightAraise(): Future[Unit] = for {
      height <- traverse(nodes)(_.height).map(_.max)
      _ <- traverse(nodes)(_.waitForHeight(height + 1))
    } yield ()

    def waitForSameBlocksAt(retryInterval: FiniteDuration, height: Int): Future[Boolean] = {

      def waitHeight = waitFor[Int](s"all heights >= $height")(retryInterval)(_.height, _.forall(_ >= height))

      def waitSameBlocks = waitFor[Block](s"same blocks at height = $height")(retryInterval)(_.blockAt(height), { blocks =>
        val sig = blocks.map(_.signature)
        sig.forall(_ == sig.head)
      })

      for {
        _ <- waitHeight
        r <- waitSameBlocks
      } yield r
    }

    def waitFor[A](desc: String)(retryInterval: FiniteDuration)
                  (request: Node => Future[A], cond: Iterable[A] => Boolean): Future[Boolean] = {
      def retry = timer.schedule(waitFor(desc)(retryInterval)(request, cond), retryInterval)

      Future.traverse(nodes)(request)
        .map(cond)
        .recover { case _ => false }
        .flatMap {
          case true => Future.successful(true)
          case false => retry
        }
    }

  }

  implicit class RequestBuilderOps(self: RequestBuilder) {
    def withApiKey(x: String): RequestBuilder = self.setHeader(api_key.name, x)
  }
}<|MERGE_RESOLUTION|>--- conflicted
+++ resolved
@@ -38,12 +38,9 @@
 import scala.util.{Failure, Success, Try}
 
 object AsyncHttpApi extends Assertions {
-<<<<<<< HEAD
-=======
   case class ErrorMessage(error: Int, message: String)
 
   implicit val errorMessageFormat: Format[ErrorMessage] = Json.format
->>>>>>> 27859911
 
   def assertBadRequest(f: Future[_]): Future[Assertion] = f transform {
     case Failure(UnexpectedStatusCodeException(_, statusCode, _)) => Success(Assertions.assert(statusCode == StatusCodes.BadRequest.intValue))
