--- conflicted
+++ resolved
@@ -68,16 +68,11 @@
     catch {
       case usce: UnexpectedStatusCodeException => throw usce
       case te: TimeoutException                => throw te
-      case NonFatal(cause) =>
-        throw new Exception(cause)
+      case NonFatal(cause)                     => throw new Exception(cause)
     }
 
-<<<<<<< HEAD
   implicit class NodeExtSync(n: Node) extends Assertions with Matchers {
     import com.wavesplatform.it.api.AsyncHttpApi.{NodeAsyncHttpApi => async}
-=======
-    private val RequestAwaitTime = 30.seconds
->>>>>>> 7e15ef32
 
     def get(path: String): Response =
       sync(async(n).get(path))
