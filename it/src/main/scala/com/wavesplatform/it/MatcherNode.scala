package com.wavesplatform.it

import com.wavesplatform.account.PrivateKeyAccount
import com.wavesplatform.common.utils.EitherExt2
import com.wavesplatform.it.api.SyncHttpApi._
import com.wavesplatform.it.util._
import com.wavesplatform.state.EitherExt2
import com.wavesplatform.transaction.smart.SetScriptTransaction
import com.wavesplatform.transaction.smart.script.ScriptCompiler
import com.wavesplatform.utils.ScorexLogging
import org.scalatest.{BeforeAndAfterAll, Suite}

trait MatcherNode extends BeforeAndAfterAll with Nodes with ScorexLogging {
  this: Suite =>

  def matcherNode: Node = nodes.head
  def aliceNode: Node   = nodes(1)
  def bobNode: Node     = nodes(2)

  protected lazy val matcherAddress: String = matcherNode.createAddress()
  protected lazy val aliceAddress: String   = aliceNode.createAddress()
  protected lazy val bobAddress: String     = bobNode.createAddress()

  protected lazy val matcherAcc = PrivateKeyAccount.fromSeed(matcherNode.seed(matcherAddress)).right.get
  protected lazy val aliceAcc   = PrivateKeyAccount.fromSeed(aliceNode.seed(aliceAddress)).right.get
  protected lazy val bobAcc     = PrivateKeyAccount.fromSeed(bobNode.seed(bobAddress)).right.get

  private val addresses = Seq(matcherAddress, aliceAddress, bobAddress)

  //really before all tests, because FreeSpec issue with "-" and "in"
  initialBalances()

  def initialBalances(): Unit = {
    List(matcherNode, aliceNode, bobNode).indices
      .map { i =>
        nodes(i).transfer(nodes(i).address, addresses(i), 10000.waves, 0.001.waves).id
      }
      .foreach(nodes.waitForTransaction)
  }

  def initialScripts(): Unit = {
    for (i <- List(matcherNode, aliceNode, bobNode).indices) {
      val script = ScriptCompiler("true", isAssetScript = false).explicitGet()._1
      val pk     = PrivateKeyAccount.fromSeed(nodes(i).seed(addresses(i))).right.get
      val setScriptTransaction = SetScriptTransaction
<<<<<<< HEAD
        .selfSigned(pk, Some(script), 0.01.waves, System.currentTimeMillis())
        .right
        .get
=======
        .selfSigned(SetScriptTransaction.supportedVersions.head, pk, Some(script), 0.01.waves, System.currentTimeMillis())
        .explicitGet()
>>>>>>> ea14154b

      matcherNode
        .signedBroadcast(setScriptTransaction.json(), waitForTx = true)
    }
  }

  def setContract(contractText: Option[String], acc: PrivateKeyAccount): String = {
    val script = contractText.map { x =>
      val scriptText = x.stripMargin
      ScriptCompiler(scriptText, isAssetScript = false).explicitGet()._1
    }
    val setScriptTransaction = SetScriptTransaction
<<<<<<< HEAD
      .selfSigned(acc, script, 0.014.waves, System.currentTimeMillis())
      .right
      .get
=======
      .selfSigned(SetScriptTransaction.supportedVersions.head, acc, script, 0.014.waves, System.currentTimeMillis())
      .explicitGet()
>>>>>>> ea14154b

    matcherNode
      .signedBroadcast(setScriptTransaction.json(), waitForTx = true)
      .id
  }
}<|MERGE_RESOLUTION|>--- conflicted
+++ resolved
@@ -4,7 +4,6 @@
 import com.wavesplatform.common.utils.EitherExt2
 import com.wavesplatform.it.api.SyncHttpApi._
 import com.wavesplatform.it.util._
-import com.wavesplatform.state.EitherExt2
 import com.wavesplatform.transaction.smart.SetScriptTransaction
 import com.wavesplatform.transaction.smart.script.ScriptCompiler
 import com.wavesplatform.utils.ScorexLogging
@@ -43,14 +42,8 @@
       val script = ScriptCompiler("true", isAssetScript = false).explicitGet()._1
       val pk     = PrivateKeyAccount.fromSeed(nodes(i).seed(addresses(i))).right.get
       val setScriptTransaction = SetScriptTransaction
-<<<<<<< HEAD
         .selfSigned(pk, Some(script), 0.01.waves, System.currentTimeMillis())
-        .right
-        .get
-=======
-        .selfSigned(SetScriptTransaction.supportedVersions.head, pk, Some(script), 0.01.waves, System.currentTimeMillis())
         .explicitGet()
->>>>>>> ea14154b
 
       matcherNode
         .signedBroadcast(setScriptTransaction.json(), waitForTx = true)
@@ -63,14 +56,8 @@
       ScriptCompiler(scriptText, isAssetScript = false).explicitGet()._1
     }
     val setScriptTransaction = SetScriptTransaction
-<<<<<<< HEAD
       .selfSigned(acc, script, 0.014.waves, System.currentTimeMillis())
-      .right
-      .get
-=======
-      .selfSigned(SetScriptTransaction.supportedVersions.head, acc, script, 0.014.waves, System.currentTimeMillis())
       .explicitGet()
->>>>>>> ea14154b
 
     matcherNode
       .signedBroadcast(setScriptTransaction.json(), waitForTx = true)
