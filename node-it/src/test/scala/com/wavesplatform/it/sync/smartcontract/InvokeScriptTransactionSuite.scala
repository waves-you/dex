package com.wavesplatform.it.sync.smartcontract

import com.wavesplatform.common.state.ByteStr
import com.wavesplatform.common.utils.EitherExt2
import com.wavesplatform.it.api.SyncHttpApi._
import com.wavesplatform.it.sync.{minFee, setScriptFee}
import com.wavesplatform.it.transactions.BaseTransactionSuite
import com.wavesplatform.it.util._
import com.wavesplatform.lang.v1.compiler.Terms.CONST_BYTESTR
import com.wavesplatform.state._
import com.wavesplatform.transaction.smart.script.ScriptCompiler
import com.wavesplatform.transaction.{DataTransaction, Proofs}
import org.scalatest.CancelAfterFailure
import play.api.libs.json.JsNumber

class InvokeScriptTransactionSuite extends BaseTransactionSuite with CancelAfterFailure {

  private val contract = pkByAddress(firstAddress)
  private val caller   = pkByAddress(secondAddress)

  test("setup contract account with waves") {
    sender
      .transfer(
        sender.address,
        recipient = contract.address,
        assetId = None,
        amount = 5.waves,
        fee = minFee,
        waitForTx = true
      )
      .id
  }

  test("setup caller account with waves") {
    sender
      .transfer(
        sender.address,
        recipient = contract.address,
        assetId = None,
        amount = 5.waves,
        fee = minFee,
        waitForTx = true
      )
      .id
  }

  test("set contract to contract account") {
    val scriptText =
      """
        |{-# STDLIB_VERSION 3 #-}
        |{-# CONTENT_TYPE DAPP #-}
        |
        | @Callable(inv)
        | func foo(a:ByteVector) = {
        |  WriteSet([DataEntry("a", a), DataEntry("sender", inv.caller.bytes)])
        | }
        |
        | @Default(inv)
        | func default() = {
        |  WriteSet([DataEntry("a", "b"), DataEntry("sender", "senderId")])
        | }
        | 
        | @Verifier(t)
        | func verify() = {
        |  true
        | }
        |
        |
        """.stripMargin
    val script = ScriptCompiler.compile(scriptText).explicitGet()._1.bytes().base64
    val setScriptId = sender.setScript(contract.address, Some(script), setScriptFee, waitForTx = true).id

    val acc0ScriptInfo = sender.addressScriptInfo(contract.address)

    acc0ScriptInfo.script.isEmpty shouldBe false
    acc0ScriptInfo.scriptText.isEmpty shouldBe false
    acc0ScriptInfo.script.get.startsWith("base64:") shouldBe true

    sender.transactionInfo(setScriptId).script.get.startsWith("base64:") shouldBe true
  }

  test("contract caller invokes a function on a contract") {
    val arg               = ByteStr(Array(42: Byte))

<<<<<<< HEAD
    sender.invokeScript(
=======
    val _ = sender.invokeScript(
>>>>>>> dd38fca4
      caller.address,
      contract.address,
      func = Some("foo"),
      args = List(CONST_BYTESTR(arg)),
      payment = Seq(),
      fee = 1.waves,
      waitForTx = true
    )

    sender.getData(contract.address, "a") shouldBe BinaryDataEntry("a", arg)
    sender.getData(contract.address, "sender") shouldBe BinaryDataEntry("sender", caller.toAddress.bytes)
  }

  test("contract caller invokes a default function on a contract") {


<<<<<<< HEAD
    sender.invokeScript(
=======
    val _ = sender.invokeScript(
>>>>>>> dd38fca4
      caller.address,
      contract.address,
      func = None,
      payment = Seq(),
      fee = 1.waves,
      waitForTx = true
    )
    sender.getData(contract.address, "a") shouldBe StringDataEntry("a", "b")
    sender.getData(contract.address, "sender") shouldBe StringDataEntry("sender", "senderId")
  }

  test("verifier works") {

    val tx =
      DataTransaction
        .create(
          sender = contract,
          data = List(StringDataEntry("a", "OOO")),
          feeAmount = 1.waves,
          timestamp = System.currentTimeMillis(),
          proofs = Proofs.empty
        )
        .explicitGet()

    val dataTxId = sender
      .signedBroadcast(tx.json() + ("type" -> JsNumber(DataTransaction.typeId.toInt)))
      .id

    nodes.waitForHeightAriseAndTxPresent(dataTxId)

    sender.getData(contract.address, "a") shouldBe StringDataEntry("a", "OOO")
  }
}<|MERGE_RESOLUTION|>--- conflicted
+++ resolved
@@ -82,11 +82,7 @@
   test("contract caller invokes a function on a contract") {
     val arg               = ByteStr(Array(42: Byte))
 
-<<<<<<< HEAD
-    sender.invokeScript(
-=======
     val _ = sender.invokeScript(
->>>>>>> dd38fca4
       caller.address,
       contract.address,
       func = Some("foo"),
@@ -103,11 +99,7 @@
   test("contract caller invokes a default function on a contract") {
 
 
-<<<<<<< HEAD
-    sender.invokeScript(
-=======
     val _ = sender.invokeScript(
->>>>>>> dd38fca4
       caller.address,
       contract.address,
       func = None,
