--- conflicted
+++ resolved
@@ -34,18 +34,12 @@
 
   property("simple let") {
     val expr = Terms.LET_BLOCK(LET("a", CONST_LONG(1)), TRUE)
-<<<<<<< HEAD
-    val a    = Decompiler(expr, decompilerContext)
-    val b    = """{
-=======
-    Decompiler(expr, decompilerContext) shouldEq
-      """{
->>>>>>> a7f714d0
+    Decompiler(expr, decompilerContext) shouldEq
+      """{
         |    let a =
         |        1;
         |    true
         |}""".stripMargin
-    a shouldBe b
   }
 
   property("native function call with one arg") {
