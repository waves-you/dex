package com.wavesplatform.lang.v1.evaluator.ctx.impl

import java.nio.charset.StandardCharsets

import cats.data.EitherT
import com.wavesplatform.lang.ScriptVersion
import com.wavesplatform.lang.v1.CTX
import com.wavesplatform.lang.v1.compiler.Terms._
import com.wavesplatform.lang.v1.compiler.Types._
import com.wavesplatform.lang.v1.evaluator.FunctionIds._
import com.wavesplatform.lang.v1.evaluator.ctx._
import com.wavesplatform.lang.v1.parser.BinaryOperation
import com.wavesplatform.lang.v1.parser.BinaryOperation._
import scodec.bits.ByteVector

import scala.util.Try

object PureContext {

  private lazy val defaultThrowMessage = "Explicit script termination"
  lazy val MaxStringResult             = Short.MaxValue
  lazy val MaxBytesResult              = 65536

  lazy val mulLong: BaseFunction =
    createTryOp(MUL_OP, LONG, LONG, MUL_LONG, "Integer multiplication", "multiplyer", "multiplyer")((a, b) => Math.multiplyExact(a, b))
  lazy val divLong: BaseFunction = createTryOp(DIV_OP, LONG, LONG, DIV_LONG, "Integer devision", "divisible", "divisor")((a, b) =>
    Math.floorDiv(a, b))
  lazy val modLong: BaseFunction =
    createTryOp(MOD_OP, LONG, LONG, MOD_LONG, "Modulo", "divisible", "divisor")((a, b) => Math.floorMod(a, b))
  lazy val sumLong: BaseFunction =
    createTryOp(SUM_OP, LONG, LONG, SUM_LONG, "Integer sum", "term", "term")((a, b) => Math.addExact(a, b))
  lazy val subLong: BaseFunction = createTryOp(SUB_OP, LONG, LONG, SUB_LONG, "Integer substitution", "term", "term")((a, b) =>
    Math.subtractExact(a, b))
  lazy val sumString: BaseFunction =
    createRawOp(SUM_OP, STRING, STRING, SUM_STRING, "Limited strings concatination", "prefix", "suffix", 10) {
      case (CONST_STRING(a), CONST_STRING(b)) =>
        lazy val al = a.length
        lazy val bl = b.length
        Either.cond(al + bl <= MaxStringResult, CONST_STRING(a + b), "String is too large")
      case _ => ???
    }
  lazy val sumByteVector: BaseFunction =
    createRawOp(SUM_OP, BYTEVECTOR, BYTEVECTOR, SUM_BYTES, "Limited bytes vectors concatination", "prefix", "suffix", 10) {
      case (CONST_BYTEVECTOR(a), CONST_BYTEVECTOR(b)) =>
        lazy val al = a.length
        lazy val bl = b.length
        Either.cond(al + bl <= MaxBytesResult, CONST_BYTEVECTOR(ByteVector.concat(Seq(a, b))), "ByteVector is too large")
      case _ => ???
    }
  lazy val ge: BaseFunction = createOp(GE_OP, LONG, BOOLEAN, GE_LONG, "Integer grater or equal comparation", "term", "term")(_ >= _)
  lazy val gt: BaseFunction =
    createOp(GT_OP, LONG, BOOLEAN, GT_LONG, "Integer grater comparation", "term", "term")(_ > _)

  lazy val eq: BaseFunction =
    NativeFunction(EQ_OP.func, 1, EQ, BOOLEAN, "Equality", ("a", TYPEPARAM('T'), "value"), ("b", TYPEPARAM('T'), "value")) {
      case a :: b :: Nil => Right(B.fromBoolean(a == b))
      case _             => ???
    }

  lazy val ne: BaseFunction =
    UserFunction(NE_OP.func, BOOLEAN, "Inequality", ("@a", TYPEPARAM('T'), "value"), ("@b", TYPEPARAM('T'), "value")) {
      FUNCTION_CALL(uNot, List(FUNCTION_CALL(eq, List(REF("@a"), REF("@b")))))
    }

  lazy val throwWithMessage: BaseFunction = NativeFunction("throw", 1, THROW, NOTHING, "Fail script", ("err", STRING, "Error message")) {
    case (err @ CONST_STRING(s)) :: Nil => Left(s)
    case _                              => Left(defaultThrowMessage)
  }

  lazy val throwNoMessage: BaseFunction = UserFunction("throw", NOTHING, "Fail script") {
    FUNCTION_CALL(throwWithMessage, List(CONST_STRING(defaultThrowMessage)))
  }

  lazy val extract: BaseFunction =
    UserFunction("extract",
                 TYPEPARAM('T'),
                 "Extract value from option or fail",
                 ("@a", PARAMETERIZEDUNION(List(TYPEPARAM('T'), UNIT)), "Optional value")) {
      IF(
        FUNCTION_CALL(eq, List(REF("@a"), REF("unit"))),
        FUNCTION_CALL(throwWithMessage, List(CONST_STRING("extract() called on unit value"))),
        REF("@a")
      )
    }

  lazy val isDefined: BaseFunction =
    UserFunction("isDefined", BOOLEAN, "Check the value is defined", ("@a", PARAMETERIZEDUNION(List(TYPEPARAM('T'), UNIT)), "Option value")) {
      FUNCTION_CALL(ne, List(REF("@a"), REF("unit")))
    }

  lazy val fraction: BaseFunction = NativeFunction(
    "fraction",
    1,
    FRACTION,
    LONG,
    "Multiply and dividion with big integer intermediate representation",
    ("value", LONG, "multiplyer"),
    ("numerator", LONG, "multiplyer"),
    ("denominator", LONG, "divisor")
  ) {
    case CONST_LONG(v) :: CONST_LONG(n) :: CONST_LONG(d) :: Nil =>
      lazy val result = BigInt(v) * n / d
      for {
        _ <- Either.cond(result < Long.MaxValue, (), s"Long overflow: value `$result` greater than 2^63-1")
        _ <- Either.cond(result > Long.MinValue, (), s"Long overflow: value `$result` less than -2^63-1")
      } yield CONST_LONG(result.toLong)
    case _ => ???
  }

  lazy val _isInstanceOf: BaseFunction = NativeFunction("_isInstanceOf",
                                                        1,
                                                        ISINSTANCEOF,
                                                        BOOLEAN,
                                                        "Internal function to check value type",
                                                        ("obj", TYPEPARAM('T'), "value"),
                                                        ("of", STRING, "type name")) {
    case TRUE :: CONST_STRING("Boolean") :: Nil                   => Right(TRUE)
    case FALSE :: CONST_STRING("Boolean") :: Nil                  => Right(TRUE)
    case CONST_BYTEVECTOR(_) :: CONST_STRING("ByteVector") :: Nil => Right(TRUE)
    case CONST_STRING(_) :: CONST_STRING("String") :: Nil         => Right(TRUE)
    case CONST_LONG(_) :: CONST_STRING("Int") :: Nil              => Right(TRUE)
    case (p: CaseObj) :: CONST_STRING(s) :: Nil                   => Right(B.fromBoolean(p.caseType.name == s))
    case _                                                        => Right(FALSE)
  }

  lazy val sizeBytes: BaseFunction = NativeFunction("size", 1, SIZE_BYTES, LONG, "Size of bytes vector", ("byteVector", BYTEVECTOR, "vector")) {
    case CONST_BYTEVECTOR(bv) :: Nil => Right(CONST_LONG(bv.size))
    case xs                          => notImplemented("size(byte[])", xs)
  }

  lazy val toBytesBoolean: BaseFunction =
    NativeFunction("toBytes", 1, BOOLEAN_TO_BYTES, BYTEVECTOR, "Bytes array representation", ("b", BOOLEAN, "value")) {
      case FALSE :: Nil => Right(CONST_BYTEVECTOR(ByteVector(0)))
      case TRUE :: Nil  => Right(CONST_BYTEVECTOR(ByteVector(1)))
      case _            => ???
    }

  lazy val toBytesLong: BaseFunction = NativeFunction("toBytes", 1, LONG_TO_BYTES, BYTEVECTOR, "Bytes array representation", ("n", LONG, "value")) {
    case CONST_LONG(n) :: Nil => Right(CONST_BYTEVECTOR(ByteVector.fromLong(n)))
    case _                    => ???
  }

  lazy val toBytesString: BaseFunction =
    NativeFunction("toBytes", 1, STRING_TO_BYTES, BYTEVECTOR, "Bytes array representation", ("s", STRING, "value")) {
      case CONST_STRING(s) :: Nil => Right(CONST_BYTEVECTOR(ByteVector(s.getBytes(StandardCharsets.UTF_8))))
      case _                      => ???
    }

  lazy val sizeString: BaseFunction = NativeFunction("size", 1, SIZE_STRING, LONG, "Scting size in characters", ("xs", STRING, "string")) {
    case CONST_STRING(bv) :: Nil => Right(CONST_LONG(bv.length.toLong))
    case xs                      => notImplemented("size(String)", xs)
  }

  lazy val toStringBoolean: BaseFunction =
    NativeFunction("toString", 1, BOOLEAN_TO_STRING, STRING, "String representation", ("b", BOOLEAN, "value")) {
      case TRUE :: Nil  => Right(CONST_STRING("true"))
      case FALSE :: Nil => Right(CONST_STRING("false"))
      case _            => ???
    }

  lazy val toStringLong: BaseFunction = NativeFunction("toString", 1, LONG_TO_STRING, STRING, "String representation", ("n", LONG, "value")) {
    case CONST_LONG(n) :: Nil => Right(CONST_STRING(n.toString))
    case _                    => ???
  }

  lazy val takeBytes: BaseFunction =
    NativeFunction("take", 1, TAKE_BYTES, BYTEVECTOR, "Take firsts bytes subvector", ("xs", BYTEVECTOR, "vector"), ("number", LONG, "Bytes number")) {
      case CONST_BYTEVECTOR(xs) :: CONST_LONG(number) :: Nil => Right(CONST_BYTEVECTOR(xs.take(number)))
      case xs                                                => notImplemented("take(xs: byte[], number: Long)", xs)
    }

  lazy val dropBytes: BaseFunction =
    NativeFunction("drop", 1, DROP_BYTES, BYTEVECTOR, "Skip firsts bytes", ("xs", BYTEVECTOR, "vector"), ("number", LONG, "Bytes number")) {
      case CONST_BYTEVECTOR(xs) :: CONST_LONG(number) :: Nil => Right(CONST_BYTEVECTOR(xs.drop(number)))
      case xs                                                => notImplemented("drop(xs: byte[], number: Long)", xs)
    }

  lazy val dropRightBytes: BaseFunction =
    UserFunction("dropRight", "dropRightBytes", BYTEVECTOR, "Cut vectors tail", ("@xs", BYTEVECTOR, "vector"), ("@number", LONG, "cuting size")) {
      FUNCTION_CALL(
        takeBytes,
        List(
          REF("@xs"),
          FUNCTION_CALL(
            subLong,
            List(
              FUNCTION_CALL(sizeBytes, List(REF("@xs"))),
              REF("@number")
            )
          )
        )
      )
    }

  lazy val takeRightBytes: BaseFunction =
    UserFunction("takeRight", "takeRightBytes", BYTEVECTOR, "Take vector tail", ("@xs", BYTEVECTOR, "vector"), ("@number", LONG, "taking size")) {
      FUNCTION_CALL(
        dropBytes,
        List(
          REF("@xs"),
          FUNCTION_CALL(
            subLong,
            List(
              FUNCTION_CALL(sizeBytes, List(REF("@xs"))),
              REF("@number")
            )
          )
        )
      )
    }

  private def trimLongToInt(x: Long): Int = Math.toIntExact(Math.max(Math.min(x, Int.MaxValue), Int.MinValue))

  lazy val takeString: BaseFunction =
    NativeFunction("take", 1, TAKE_STRING, STRING, "Take string prefix", ("xs", STRING, "sctring"), ("number", LONG, "prefix size in characters")) {
      case CONST_STRING(xs) :: CONST_LONG(number) :: Nil => Right(CONST_STRING(xs.take(trimLongToInt(number))))
      case xs                                                => notImplemented("take(xs: String, number: Long)", xs)
    }

  lazy val dropString: BaseFunction =
    NativeFunction("drop", 1, DROP_STRING, STRING, "Remmove sring prefix", ("xs", STRING, "string"), ("number", LONG, "prefix size")) {
      case CONST_STRING(xs) :: CONST_LONG(number) :: Nil => Right(CONST_STRING(xs.drop(trimLongToInt(number))))
      case xs                                                => notImplemented("drop(xs: String, number: Long)", xs)
    }

  lazy val takeRightString: BaseFunction =
    UserFunction("takeRight", STRING, "Take string suffix", ("@xs", STRING, "String"), ("@number", LONG, "suffix size in characters")) {
      FUNCTION_CALL(
        dropString,
        List(
          REF("@xs"),
          FUNCTION_CALL(
            subLong,
            List(
              FUNCTION_CALL(sizeString, List(REF("@xs"))),
              REF("@number")
            )
          )
        )
      )
    }

  lazy val dropRightString: BaseFunction =
    UserFunction("dropRight", STRING, "Remove string suffix", ("@xs", STRING, "string"), ("@number", LONG, "suffix size in characters")) {
      FUNCTION_CALL(
        takeString,
        List(
          REF("@xs"),
          FUNCTION_CALL(
            subLong,
            List(
              FUNCTION_CALL(sizeString, List(REF("@xs"))),
              REF("@number")
            )
          )
        )
      )
    }

  def createRawOp(op: BinaryOperation, t: TYPE, r: TYPE, func: Short, docString: String, arg1Doc: String, arg2Doc: String, complicity: Int = 1)(
      body: (EVALUATED, EVALUATED) => Either[String, EVALUATED]): BaseFunction =
    NativeFunction(opsToFunctions(op), complicity, func, r, docString, ("a", t, arg1Doc), ("b", t, arg2Doc)) {
      case a :: b :: Nil => body(a, b)
      case _             => ???
    }

  def createOp(op: BinaryOperation, t: TYPE, r: TYPE, func: Short, docString: String, arg1Doc: String, arg2Doc: String, complicity: Int = 1)(
      body: (Long, Long) => Boolean): BaseFunction =
    NativeFunction(opsToFunctions(op), complicity, func, r, docString, ("a", t, arg1Doc), ("b", t, arg2Doc)) {
      case CONST_LONG(a) :: CONST_LONG(b) :: Nil => Right(B.fromBoolean(body(a, b)))
      case _                                     => ???
    }

  def createTryOp(op: BinaryOperation, t: TYPE, r: TYPE, func: Short, docString: String, arg1Doc: String, arg2Doc: String, complicity: Int = 1)(
      body: (Long, Long) => Long): BaseFunction =
    NativeFunction(opsToFunctions(op), complicity, func, r, docString, ("a", t, arg1Doc), ("b", t, arg2Doc)) {
      case CONST_LONG(a) :: CONST_LONG(b) :: Nil =>
        try {
          Right(CONST_LONG(body(a, b)))
        } catch {
          case e: Throwable => Left(e.getMessage)
        }
      case _ => ???
    }

  lazy val getElement: BaseFunction =
    NativeFunction(
      "getElement",
      2,
      GET_LIST,
      TYPEPARAM('T'),
      "Get list element by position",
      ("arr", PARAMETERIZEDLIST(TYPEPARAM('T')), "list"),
      ("pos", LONG, "element position")
    ) {
      case ARR(arr) :: CONST_LONG(pos) :: Nil => Try(arr(pos.toInt)).toEither.left.map(_.toString)
      case _                                  => ???
    }

  lazy val getListSize: BaseFunction =
    NativeFunction("size", 2, SIZE_LIST, LONG, "Size of list", ("arr", PARAMETERIZEDLIST(TYPEPARAM('T')), "list")) {
      case ARR(arr) :: Nil => Right(CONST_LONG(arr.size.toLong))
      case _               => ???
    }

  lazy val uMinus: BaseFunction = UserFunction("-", LONG, "Change integer sign", ("@n", LONG, "value")) {
    FUNCTION_CALL(subLong, List(CONST_LONG(0), REF("@n")))
  }

  lazy val uNot: BaseFunction = UserFunction("!", BOOLEAN, "unary negation", ("@p", BOOLEAN, "boolean")) {
    IF(FUNCTION_CALL(eq, List(REF("@p"), FALSE)), TRUE, FALSE)
  }

  private lazy val operators: Array[BaseFunction] = Array(
    mulLong,
    divLong,
    modLong,
    sumLong,
    subLong,
    sumString,
    sumByteVector,
    eq,
    ne,
    ge,
    gt,
    getElement,
    getListSize,
    uMinus,
    uNot
  )

<<<<<<< HEAD
  lazy val unit: EVALUATED = CaseObj(CASETYPEREF("Unit", List.empty), Map.empty)

  private lazy val vars: Map[String, ((Types.FINAL, String), LazyVal)] = Map(
    ("unit", ((Types.UNIT, "Single instance value"), LazyVal(EitherT.pure(unit)))))
=======
  private lazy val vars: Map[String, ((FINAL, String), LazyVal)] = Map(("unit", ((UNIT,"Single instance value"), LazyVal(EitherT.pure(())))))
>>>>>>> 416953b3
  private lazy val functions = Array(
    fraction,
    sizeBytes,
    toBytesBoolean,
    toBytesLong,
    toBytesString,
    takeBytes,
    dropBytes,
    takeRightBytes,
    dropRightBytes,
    sizeString,
    toStringBoolean,
    toStringLong,
    takeString,
    dropString,
    takeRightString,
    dropRightString,
    _isInstanceOf,
    isDefined,
    extract,
    throwWithMessage,
    throwNoMessage
  ) ++ operators

  private lazy val ctx = CTX(
    Seq(
      new DefinedType { lazy val name = "Unit"; lazy val typeRef       = UNIT       },
      new DefinedType { lazy val name = "Int"; lazy val typeRef        = LONG       },
      new DefinedType { lazy val name = "Boolean"; lazy val typeRef    = BOOLEAN    },
      new DefinedType { lazy val name = "ByteVector"; lazy val typeRef = BYTEVECTOR },
      new DefinedType { lazy val name = "String"; lazy val typeRef     = STRING     }
    ),
    vars,
    functions
  )

  def build(version: ScriptVersion): CTX = ctx

}<|MERGE_RESOLUTION|>--- conflicted
+++ resolved
@@ -329,14 +329,10 @@
     uNot
   )
 
-<<<<<<< HEAD
   lazy val unit: EVALUATED = CaseObj(CASETYPEREF("Unit", List.empty), Map.empty)
 
-  private lazy val vars: Map[String, ((Types.FINAL, String), LazyVal)] = Map(
-    ("unit", ((Types.UNIT, "Single instance value"), LazyVal(EitherT.pure(unit)))))
-=======
-  private lazy val vars: Map[String, ((FINAL, String), LazyVal)] = Map(("unit", ((UNIT,"Single instance value"), LazyVal(EitherT.pure(())))))
->>>>>>> 416953b3
+  private lazy val vars: Map[String, ((FINAL, String), LazyVal)] = Map(
+    ("unit", ((UNIT, "Single instance value"), LazyVal(EitherT.pure(unit)))))
   private lazy val functions = Array(
     fraction,
     sizeBytes,
