--- conflicted
+++ resolved
@@ -52,22 +52,11 @@
     val getStringFromArrayF: BaseFunction  = getDataFromArrayF("getString", DATA_STRING_FROM_ARRAY, DataType.String)
 
     def getDataByIndexF(name: String, dataType: DataType): BaseFunction =
-<<<<<<< HEAD
-      UserFunction(name, UNION(dataType.innerType, UNIT), "@data" -> LIST(dataEntryType.typeRef), "@index" -> LONG) {
+      UserFunction(name, UNION(dataType.innerType, UNIT), "Extract data by index", ("@data", LIST(dataEntryType.typeRef), "DataEntry vector, usally tx.data"), ("@index", LONG, "index")) {
         BLOCK(
           LET("@val", GETTER(FUNCTION_CALL(PureContext.getElement, List(REF("@data"), REF("@index"))), "value")),
           IF(FUNCTION_CALL(PureContext._isInstanceOf, List(REF("@val"), CONST_STRING(dataType.innerType.name))), REF("@val"), REF("unit"))
         )
-=======
-      UserFunction(name, UNION(dataType.innerType, UNIT), "Extract data by index", ("data", LIST(dataEntryType.typeRef), "DataEntry vector, usally tx.data"), ("index", LONG, "index")) {
-        case data :: index :: Nil =>
-          BLOCK(
-            LET("@val", GETTER(FUNCTION_CALL(PureContext.getElement, List(data, index)), "value")),
-            IF(FUNCTION_CALL(PureContext._isInstanceOf, List(REF("@val"), CONST_STRING(dataType.innerType.name))),
-              REF("@val"),
-              REF("unit")))
-        case _ => ???
->>>>>>> 7b49e8da
       }
 
     val getIntegerByIndexF: BaseFunction = getDataByIndexF("getInteger", DataType.Long)
@@ -85,40 +74,13 @@
       )
     )
 
-<<<<<<< HEAD
-    val addressFromPublicKeyF: BaseFunction = UserFunction("addressFromPublicKey", addressType.typeRef, "@publicKey" -> BYTEVECTOR) {
+    val addressFromPublicKeyF: BaseFunction = UserFunction("addressFromPublicKey", addressType.typeRef, "Convert public key to accaunt address", ("@publicKey", BYTEVECTOR, "public key")) {
       FUNCTION_CALL(
         FunctionHeader.User("Address"),
         List(
           BLOCK(
             LET(
               "@afpk_withoutChecksum",
-=======
-    val addressFromPublicKeyF: BaseFunction = UserFunction("addressFromPublicKey", addressType.typeRef, "Convert public key to accaunt address", ("publicKey", BYTEVECTOR, "public key")) {
-      case pk :: Nil =>
-        FUNCTION_CALL(
-          FunctionHeader.User("Address"),
-          List(
-            BLOCK(
-              LET(
-                "@afpk_withoutChecksum",
-                FUNCTION_CALL(
-                  PureContext.sumByteVector,
-                  List(
-                    CONST_BYTEVECTOR(ByteVector(EnvironmentFunctions.AddressVersion, env.networkByte)),
-                    // publicKeyHash
-                    FUNCTION_CALL(
-                      PureContext.takeBytes,
-                      List(
-                        secureHashExpr(pk),
-                        CONST_LONG(EnvironmentFunctions.HashLength)
-                      )
-                    )
-                  )
-                )
-              ),
-              // bytes
->>>>>>> 7b49e8da
               FUNCTION_CALL(
                 PureContext.sumByteVector,
                 List(
@@ -181,11 +143,10 @@
       )
     )
 
-<<<<<<< HEAD
-    val addressFromStringF: BaseFunction = UserFunction("addressFromString", optionAddress, "@string" -> STRING) {
+    val addressFromStringF: BaseFunction = UserFunction("addressFromString", optionAddress, "Decode accaunt address", ("@string", STRING, "string address represntation")) {
       BLOCK(
         LET("@afs_addrBytes",
-            FUNCTION_CALL(FunctionHeader.Native(FROMBASE58), List(removePrefixExpr(REF("@string"), EnvironmentFunctions.AddressPrefix)))),
+          FUNCTION_CALL(FunctionHeader.Native(FROMBASE58), List(removePrefixExpr(REF("@string"), EnvironmentFunctions.AddressPrefix)))),
         IF(
           FUNCTION_CALL(
             PureContext.eq,
@@ -194,12 +155,6 @@
               CONST_LONG(EnvironmentFunctions.AddressLength)
             )
           ),
-=======
-    val addressFromStringF: BaseFunction = UserFunction("addressFromString", optionAddress, "Decode accaunt address", ("string", STRING, "string address represntation")) {
-      case (str: EXPR) :: Nil =>
-        BLOCK(
-          LET("@afs_addrBytes", FUNCTION_CALL(FunctionHeader.Native(FROMBASE58), List(removePrefixExpr(str, EnvironmentFunctions.AddressPrefix)))),
->>>>>>> 7b49e8da
           IF(
             // version
             FUNCTION_CALL(
@@ -285,14 +240,8 @@
         case _ => ???
       }
 
-<<<<<<< HEAD
-    val wavesBalanceF: UserFunction = UserFunction("wavesBalance", LONG, "@addressOrAlias" -> addressOrAliasType) {
+    val wavesBalanceF: UserFunction = UserFunction("wavesBalance", LONG, "get WAVES balanse for account", ("@addressOrAlias", addressOrAliasType, "account")) {
       FUNCTION_CALL(assetBalanceF.header, List(REF("@addressOrAlias"), REF("unit")))
-=======
-    val wavesBalanceF: UserFunction = UserFunction("wavesBalance", LONG, "get WAVES balanse for account", ("addressOrAlias", addressOrAliasType, "account")) {
-      case aoa :: Nil => FUNCTION_CALL(assetBalanceF.header, List(aoa, REF("unit")))
-      case _          => ???
->>>>>>> 7b49e8da
     }
 
     val txHeightByIdF: BaseFunction = NativeFunction("transactionHeightById", 100, TRANSACTIONHEIGHTBYID, optionLong, "get height when transaction was stored to blockchain", ("id", BYTEVECTOR, "transaction Id")) {
